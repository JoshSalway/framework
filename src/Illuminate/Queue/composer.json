--- conflicted
+++ resolved
@@ -40,13 +40,8 @@
     "suggest": {
         "ext-pcntl": "Required to use all features of the queue worker.",
         "ext-posix": "Required to use all features of the queue worker.",
-<<<<<<< HEAD
-        "aws/aws-sdk-php": "Required to use the SQS queue driver (^3.0).",
+        "aws/aws-sdk-php": "Required to use the SQS queue driver and DynamoDb failed job storage (^3.0).",
         "illuminate/redis": "Required to use the Redis queue driver (^7.0).",
-=======
-        "aws/aws-sdk-php": "Required to use the SQS queue driver and DynamoDb failed job storage (^3.0).",
-        "illuminate/redis": "Required to use the Redis queue driver (^6.0).",
->>>>>>> 2ce00102
         "pda/pheanstalk": "Required to use the Beanstalk queue driver (^4.0)."
     },
     "config": {
