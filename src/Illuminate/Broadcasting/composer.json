--- conflicted
+++ resolved
@@ -14,12 +14,7 @@
         }
     ],
     "require": {
-<<<<<<< HEAD
         "php": "^8.1",
-        "ext-json": "*",
-=======
-        "php": "^8.0.2",
->>>>>>> 1f600818
         "psr/log": "^1.0|^2.0|^3.0",
         "illuminate/bus": "^10.0",
         "illuminate/collections": "^10.0",
