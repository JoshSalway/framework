--- conflicted
+++ resolved
@@ -39,13 +39,7 @@
         // which may be run using the Pipeline which accepts this string format.
         list($name, $parameters) = array_pad(explode(':', $name, 2), 2, null);
 
-<<<<<<< HEAD
-            return ($map[$name] ?? $name).
-                   (! is_null($parameters) ? ':'.$parameters : '');
-        }
-=======
-        return (isset($map[$name]) ? $map[$name] : $name).(! is_null($parameters) ? ':'.$parameters : '');
->>>>>>> 23b8d992
+        return ($map[$name] ?? $name).(! is_null($parameters) ? ':'.$parameters : '');
     }
 
     /**
