{
    "name": "illuminate/exception",
    "license": "MIT",
    "authors": [
        {
            "name": "Taylor Otwell",
            "email": "taylorotwell@gmail.com"
        }
    ],
    "require": {
        "php": ">=5.4.0",
        "filp/whoops": "1.1.*",
<<<<<<< HEAD
        "illuminate/support": "4.3.*",
        "symfony/http-foundation": "2.6.*",
        "symfony/http-kernel": "2.6.*"
=======
        "illuminate/support": "4.2.*",
        "symfony/debug": "2.5.*",
        "symfony/http-foundation": "2.5.*",
        "symfony/http-kernel": "2.5.*"
>>>>>>> b67df34f
    },
    "require-dev": {
        "monolog/monolog": "~1.6"
    },
    "autoload": {
        "psr-4": {
            "Illuminate\\Exception\\": ""
        }
    },
    "extra": {
        "branch-alias": {
            "dev-master": "4.3-dev"
        }
    },
    "minimum-stability": "dev"
}<|MERGE_RESOLUTION|>--- conflicted
+++ resolved
@@ -10,16 +10,10 @@
     "require": {
         "php": ">=5.4.0",
         "filp/whoops": "1.1.*",
-<<<<<<< HEAD
         "illuminate/support": "4.3.*",
+        "symfony/debug": "2.6.*",
         "symfony/http-foundation": "2.6.*",
         "symfony/http-kernel": "2.6.*"
-=======
-        "illuminate/support": "4.2.*",
-        "symfony/debug": "2.5.*",
-        "symfony/http-foundation": "2.5.*",
-        "symfony/http-kernel": "2.5.*"
->>>>>>> b67df34f
     },
     "require-dev": {
         "monolog/monolog": "~1.6"
