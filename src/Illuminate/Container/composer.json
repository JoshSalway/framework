--- conflicted
+++ resolved
@@ -15,12 +15,7 @@
     ],
     "require": {
         "php": "^7.2",
-<<<<<<< HEAD
         "illuminate/contracts": "^7.0",
-        "illuminate/support": "^7.0",
-=======
-        "illuminate/contracts": "^6.0",
->>>>>>> fbdd3960
         "psr/container": "^1.0"
     },
     "autoload": {
