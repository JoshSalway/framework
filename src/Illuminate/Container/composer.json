{
    "name": "illuminate/container",
    "description": "The Illuminate Container package.",
    "license": "MIT",
    "homepage": "https://laravel.com",
    "support": {
        "issues": "https://github.com/laravel/framework/issues",
        "source": "https://github.com/laravel/framework"
    },
    "authors": [
        {
            "name": "Taylor Otwell",
            "email": "taylor@laravel.com"
        }
    ],
    "require": {
<<<<<<< HEAD
        "php": "^7.3",
        "illuminate/contracts": "^8.0",
=======
        "php": "^7.2.5|^8.0",
        "illuminate/contracts": "^7.0",
>>>>>>> e5603f26
        "psr/container": "^1.0"
    },
    "provide": {
        "psr/container-implementation": "1.0"
    },
    "autoload": {
        "psr-4": {
            "Illuminate\\Container\\": ""
        }
    },
    "extra": {
        "branch-alias": {
            "dev-master": "8.x-dev"
        }
    },
    "config": {
        "sort-packages": true
    },
    "minimum-stability": "dev"
}<|MERGE_RESOLUTION|>--- conflicted
+++ resolved
@@ -14,13 +14,8 @@
         }
     ],
     "require": {
-<<<<<<< HEAD
-        "php": "^7.3",
+        "php": "^7.3|^8.0",
         "illuminate/contracts": "^8.0",
-=======
-        "php": "^7.2.5|^8.0",
-        "illuminate/contracts": "^7.0",
->>>>>>> e5603f26
         "psr/container": "^1.0"
     },
     "provide": {
