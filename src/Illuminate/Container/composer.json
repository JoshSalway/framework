--- conflicted
+++ resolved
@@ -14,13 +14,8 @@
         }
     ],
     "require": {
-<<<<<<< HEAD
-        "php": "^7.2.5",
+        "php": "^7.2.5|^8.0",
         "illuminate/contracts": "^7.0",
-=======
-        "php": "^7.2.5|^8.0",
-        "illuminate/contracts": "^6.0",
->>>>>>> 897a4713
         "psr/container": "^1.0"
     },
     "provide": {
