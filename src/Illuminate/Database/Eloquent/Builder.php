--- conflicted
+++ resolved
@@ -8,12 +8,8 @@
 use Illuminate\Contracts\Database\Query\Builder as BuilderContract;
 use Illuminate\Contracts\Support\Arrayable;
 use Illuminate\Database\Concerns\BuildsQueries;
-<<<<<<< HEAD
-use Illuminate\Database\Concerns\ExplainsQueries;
 use Illuminate\Database\Eloquent\Concerns\DecoratesQueryBuilder;
 use Illuminate\Database\Eloquent\Concerns\QueriesRelationships;
-=======
->>>>>>> 5321e34a
 use Illuminate\Database\Eloquent\Relations\BelongsToMany;
 use Illuminate\Database\Eloquent\Relations\Relation;
 use Illuminate\Database\Query\Builder as QueryBuilder;
@@ -30,14 +26,8 @@
  */
 class Builder implements BuilderContract
 {
-<<<<<<< HEAD
-    use BuildsQueries, DecoratesQueryBuilder, ExplainsQueries, ForwardsCalls, QueriesRelationships {
+    use BuildsQueries, DecoratesQueryBuilder, ForwardsCalls, QueriesRelationships {
         BuildsQueries::sole as baseSole;
-=======
-    use Concerns\QueriesRelationships, ForwardsCalls;
-    use BuildsQueries {
-        sole as baseSole;
->>>>>>> 5321e34a
     }
 
     /**
