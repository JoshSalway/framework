<?php

namespace Illuminate\Database\Eloquent\Factories;

use Closure;
use Faker\Generator;
use Illuminate\Container\Container;
use Illuminate\Contracts\Foundation\Application;
use Illuminate\Database\Eloquent\Collection as EloquentCollection;
use Illuminate\Database\Eloquent\Model;
use Illuminate\Database\Eloquent\SoftDeletes;
use Illuminate\Support\Carbon;
use Illuminate\Support\Collection;
use Illuminate\Support\Enumerable;
use Illuminate\Support\Str;
use Illuminate\Support\Traits\Conditionable;
use Illuminate\Support\Traits\ForwardsCalls;
use Illuminate\Support\Traits\Macroable;
use Throwable;

/**
 * @template TModel of \Illuminate\Database\Eloquent\Model
 *
 * @method $this trashed()
 */
abstract class Factory
{
    use Conditionable, ForwardsCalls, Macroable {
        __call as macroCall;
    }

    /**
     * The name of the factory's corresponding model.
     *
     * @var class-string<TModel>
     */
    protected $model;

    /**
     * The number of models that should be generated.
     *
     * @var int|null
     */
    protected $count;

    /**
     * The state transformations that will be applied to the model.
     *
     * @var \Illuminate\Support\Collection
     */
    protected $states;

    /**
     * The parent relationships that will be applied to the model.
     *
     * @var \Illuminate\Support\Collection
     */
    protected $has;

    /**
     * The child relationships that will be applied to the model.
     *
     * @var \Illuminate\Support\Collection
     */
    protected $for;

    /**
     * The model instances to always use when creating relationships.
     *
     * @var \Illuminate\Support\Collection
     */
    protected $recycle;

    /**
     * The "after making" callbacks that will be applied to the model.
     *
     * @var \Illuminate\Support\Collection
     */
    protected $afterMaking;

    /**
     * The "after creating" callbacks that will be applied to the model.
     *
     * @var \Illuminate\Support\Collection
     */
    protected $afterCreating;

    /**
     * The name of the database connection that will be used to create the models.
     *
     * @var string|null
     */
    protected $connection;

    /**
     * The current Faker instance.
     *
     * @var \Faker\Generator
     */
    protected $faker;

    /**
     * The default namespace where factories reside.
     *
     * @var string
     */
    public static $namespace = 'Database\\Factories\\';

    /**
     * The default model name resolver.
     *
     * @var callable(self): class-string<TModel>
     */
    protected static $modelNameResolver;

    /**
     * The factory name resolver.
     *
     * @var callable
     */
    protected static $factoryNameResolver;

    /**
     * Create a new factory instance.
     *
     * @param  int|null  $count
     * @param  \Illuminate\Support\Collection|null  $states
     * @param  \Illuminate\Support\Collection|null  $has
     * @param  \Illuminate\Support\Collection|null  $for
     * @param  \Illuminate\Support\Collection|null  $afterMaking
     * @param  \Illuminate\Support\Collection|null  $afterCreating
     * @param  string|null  $connection
     * @param  \Illuminate\Support\Collection|null  $recycle
     * @return void
     */
    public function __construct($count = null,
                                ?Collection $states = null,
                                ?Collection $has = null,
                                ?Collection $for = null,
                                ?Collection $afterMaking = null,
                                ?Collection $afterCreating = null,
                                $connection = null,
                                ?Collection $recycle = null)
    {
        $this->count = $count;
        $this->states = $states ?? new Collection;
        $this->has = $has ?? new Collection;
        $this->for = $for ?? new Collection;
        $this->afterMaking = $afterMaking ?? new Collection;
        $this->afterCreating = $afterCreating ?? new Collection;
        $this->connection = $connection;
        $this->recycle = $recycle ?? new Collection;
        $this->faker = $this->withFaker();
    }

    /**
     * Define the model's default state.
     *
     * @return array<string, mixed>
     */
    abstract public function definition();

    /**
     * Get a new factory instance for the given attributes.
     *
     * @param  (callable(array<string, mixed>): array<string, mixed>)|array<string, mixed>  $attributes
     * @return static
     */
    public static function new($attributes = [])
    {
        return (new static)->state($attributes)->configure();
    }

    /**
     * Get a new factory instance for the given number of models.
     *
     * @param  int  $count
     * @return static
     */
    public static function times(int $count)
    {
        return static::new()->count($count);
    }

    /**
     * Configure the factory.
     *
     * @return static
     */
    public function configure()
    {
        return $this;
    }

    /**
     * Get the raw attributes generated by the factory.
     *
     * @param  (callable(array<string, mixed>): array<string, mixed>)|array<string, mixed>  $attributes
     * @param  \Illuminate\Database\Eloquent\Model|null  $parent
     * @return array<int|string, mixed>
     */
    public function raw($attributes = [], ?Model $parent = null)
    {
        if ($this->count === null) {
            return $this->state($attributes)->getExpandedAttributes($parent);
        }

        return array_map(function () use ($attributes, $parent) {
            return $this->state($attributes)->getExpandedAttributes($parent);
        }, range(1, $this->count));
    }

    /**
     * Create a single model and persist it to the database.
     *
     * @param  (callable(array<string, mixed>): array<string, mixed>)|array<string, mixed>  $attributes
     * @return TModel
     */
    public function createOne($attributes = [])
    {
        return $this->count(null)->create($attributes);
    }

    /**
     * Create a single model and persist it to the database without dispatching any model events.
     *
     * @param  (callable(array<string, mixed>): array<string, mixed>)|array<string, mixed>  $attributes
     * @return TModel
     */
    public function createOneQuietly($attributes = [])
    {
        return $this->count(null)->createQuietly($attributes);
    }

    /**
     * Create a collection of models and persist them to the database.
     *
     * @param  int|null|iterable<int, array<string, mixed>>  $records
     * @return \Illuminate\Database\Eloquent\Collection<int, TModel>
     */
    public function createMany(int|iterable|null $records = null)
    {
        $records ??= ($this->count ?? 1);

        $this->count = null;

        if (is_numeric($records)) {
            $records = array_fill(0, $records, []);
        }

        return new EloquentCollection(
            collect($records)->map(function ($record) {
                return $this->state($record)->create();
            })
        );
    }

    /**
     * Create a collection of models and persist them to the database without dispatching any model events.
     *
     * @param  int|null|iterable<int, array<string, mixed>>  $records
     * @return \Illuminate\Database\Eloquent\Collection<int, TModel>
     */
    public function createManyQuietly(int|iterable|null $records = null)
    {
        return Model::withoutEvents(function () use ($records) {
            return $this->createMany($records);
        });
    }

    /**
     * Create a collection of models and persist them to the database.
     *
     * @param  (callable(array<string, mixed>): array<string, mixed>)|array<string, mixed>  $attributes
     * @param  \Illuminate\Database\Eloquent\Model|null  $parent
     * @return \Illuminate\Database\Eloquent\Collection<int, TModel>|TModel
     */
    public function create($attributes = [], ?Model $parent = null)
    {
        if (! empty($attributes)) {
            return $this->state($attributes)->create([], $parent);
        }

        $results = $this->make($attributes, $parent);

        if ($results instanceof Model) {
            $this->store(collect([$results]));

            $this->callAfterCreating(collect([$results]), $parent);
        } else {
            $this->store($results);

            $this->callAfterCreating($results, $parent);
        }

        return $results;
    }

    /**
     * Create a collection of models and persist them to the database without dispatching any model events.
     *
     * @param  (callable(array<string, mixed>): array<string, mixed>)|array<string, mixed>  $attributes
     * @param  \Illuminate\Database\Eloquent\Model|null  $parent
     * @return \Illuminate\Database\Eloquent\Collection<int, TModel>|TModel
     */
    public function createQuietly($attributes = [], ?Model $parent = null)
    {
        return Model::withoutEvents(function () use ($attributes, $parent) {
            return $this->create($attributes, $parent);
        });
    }

    /**
     * Create a callback that persists a model in the database when invoked.
     *
     * @param  array<string, mixed>  $attributes
     * @param  \Illuminate\Database\Eloquent\Model|null  $parent
     * @return \Closure(): (\Illuminate\Database\Eloquent\Collection<int, TModel>|TModel)
     */
    public function lazy(array $attributes = [], ?Model $parent = null)
    {
        return fn () => $this->create($attributes, $parent);
    }

    /**
     * Set the connection name on the results and store them.
     *
     * @param  \Illuminate\Support\Collection<int, \Illuminate\Database\Eloquent\Model>  $results
     * @return void
     */
    protected function store(Collection $results)
    {
        $results->each(function ($model) {
            if (! isset($this->connection)) {
                $model->setConnection($model->newQueryWithoutScopes()->getConnection()->getName());
            }

            $model->save();

            foreach ($model->getRelations() as $name => $items) {
                if ($items instanceof Enumerable && $items->isEmpty()) {
                    $model->unsetRelation($name);
                }
            }

            $this->createChildren($model);
        });
    }

    /**
     * Create the children for the given model.
     *
     * @param  \Illuminate\Database\Eloquent\Model  $model
     * @return void
     */
    protected function createChildren(Model $model)
    {
        Model::unguarded(function () use ($model) {
            $this->has->each(function ($has) use ($model) {
                $has->recycle($this->recycle)->createFor($model);
            });
        });
    }

    /**
     * Make a single instance of the model.
     *
     * @param  (callable(array<string, mixed>): array<string, mixed>)|array<string, mixed>  $attributes
     * @return TModel
     */
    public function makeOne($attributes = [])
    {
        return $this->count(null)->make($attributes);
    }

    /**
     * Create a collection of models.
     *
     * @param  (callable(array<string, mixed>): array<string, mixed>)|array<string, mixed>  $attributes
     * @param  \Illuminate\Database\Eloquent\Model|null  $parent
     * @return \Illuminate\Database\Eloquent\Collection<int, TModel>|TModel
     */
    public function make($attributes = [], ?Model $parent = null)
    {
        if (! empty($attributes)) {
            return $this->state($attributes)->make([], $parent);
        }

        if ($this->count === null) {
            return tap($this->makeInstance($parent), function ($instance) {
                $this->callAfterMaking(collect([$instance]));
            });
        }

        if ($this->count < 1) {
            return $this->newModel()->newCollection();
        }

        $instances = $this->newModel()->newCollection(array_map(function () use ($parent) {
            return $this->makeInstance($parent);
        }, range(1, $this->count)));

        $this->callAfterMaking($instances);

        return $instances;
    }

    /**
     * Make an instance of the model with the given attributes.
     *
     * @param  \Illuminate\Database\Eloquent\Model|null  $parent
     * @return \Illuminate\Database\Eloquent\Model
     */
    protected function makeInstance(?Model $parent)
    {
        return Model::unguarded(function () use ($parent) {
            return tap($this->newModel($this->getExpandedAttributes($parent)), function ($instance) {
                if (isset($this->connection)) {
                    $instance->setConnection($this->connection);
                }
            });
        });
    }

    /**
     * Get a raw attributes array for the model.
     *
     * @param  \Illuminate\Database\Eloquent\Model|null  $parent
     * @return mixed
     */
    protected function getExpandedAttributes(?Model $parent)
    {
        return $this->expandAttributes($this->getRawAttributes($parent));
    }

    /**
     * Get the raw attributes for the model as an array.
     *
     * @param  \Illuminate\Database\Eloquent\Model|null  $parent
     * @return array
     */
    protected function getRawAttributes(?Model $parent)
    {
        return $this->states->pipe(function ($states) {
            return $this->for->isEmpty() ? $states : new Collection(array_merge([function () {
                return $this->parentResolvers();
            }], $states->all()));
        })->reduce(function ($carry, $state) use ($parent) {
            if ($state instanceof Closure) {
                $state = $state->bindTo($this);
            }

            return array_merge($carry, $state($carry, $parent));
        }, $this->definition());
    }

    /**
     * Create the parent relationship resolvers (as deferred Closures).
     *
     * @return array
     */
    protected function parentResolvers()
    {
        $model = $this->newModel();

        return $this->for->map(function (BelongsToRelationship $for) use ($model) {
            return $for->recycle($this->recycle)->attributesFor($model);
        })->collapse()->all();
    }

    /**
     * Expand all attributes to their underlying values.
     *
     * @param  array  $definition
     * @return array
     */
    protected function expandAttributes(array $definition)
    {
        return collect($definition)
            ->map($evaluateRelations = function ($attribute) {
                if ($attribute instanceof self) {
                    $attribute = $this->getRandomRecycledModel($attribute->modelName())?->getKey()
                        ?? $attribute->recycle($this->recycle)->create()->getKey();
                } elseif ($attribute instanceof Model) {
                    $attribute = $attribute->getKey();
                }

                return $attribute;
            })
            ->map(function ($attribute, $key) use (&$definition, $evaluateRelations) {
                if (is_callable($attribute) && ! is_string($attribute) && ! is_array($attribute)) {
                    $attribute = $attribute($definition);
                }

                $attribute = $evaluateRelations($attribute);

                $definition[$key] = $attribute;

                return $attribute;
            })
            ->all();
    }

    /**
     * Add a new state transformation to the model definition.
     *
     * @param  (callable(array<string, mixed>, TModel|null): array<string, mixed>)|array<string, mixed>  $state
     * @return static
     */
    public function state($state)
    {
        return $this->newInstance([
            'states' => $this->states->concat([
                is_callable($state) ? $state : function () use ($state) {
                    return $state;
                },
            ]),
        ]);
    }

    /**
     * Set a single model attribute.
     *
     * @param  string|int  $key
     * @param  mixed  $value
     * @return static
     */
    public function set($key, $value)
    {
        return $this->state([$key => $value]);
    }

    /**
     * Add a new sequenced state transformation to the model definition.
     *
     * @param  mixed  ...$sequence
     * @return static
     */
    public function sequence(...$sequence)
    {
        return $this->state(new Sequence(...$sequence));
    }

    /**
     * Add a new sequenced state transformation to the model definition and update the pending creation count to the size of the sequence.
     *
     * @param  array  ...$sequence
     * @return static
     */
    public function forEachSequence(...$sequence)
    {
        return $this->state(new Sequence(...$sequence))->count(count($sequence));
    }

    /**
     * Add a new cross joined sequenced state transformation to the model definition.
     *
     * @param  array  ...$sequence
     * @return static
     */
    public function crossJoinSequence(...$sequence)
    {
        return $this->state(new CrossJoinSequence(...$sequence));
    }

    /**
     * Define a child relationship for the model.
     *
     * @param  \Illuminate\Database\Eloquent\Factories\Factory  $factory
     * @param  string|null  $relationship
     * @return static
     */
    public function has(self $factory, $relationship = null)
    {
        return $this->newInstance([
            'has' => $this->has->concat([new Relationship(
                $factory, $relationship ?? $this->guessRelationship($factory->modelName())
            )]),
        ]);
    }

    /**
     * Attempt to guess the relationship name for a "has" relationship.
     *
     * @param  string  $related
     * @return string
     */
    protected function guessRelationship(string $related)
    {
        $guess = Str::camel(Str::plural(class_basename($related)));

        return method_exists($this->modelName(), $guess) ? $guess : Str::singular($guess);
    }

    /**
     * Define an attached relationship for the model.
     *
     * @param  \Illuminate\Database\Eloquent\Factories\Factory|\Illuminate\Support\Collection|\Illuminate\Database\Eloquent\Model|array  $factory
     * @param  (callable(): array<string, mixed>)|array<string, mixed>  $pivot
     * @param  string|null  $relationship
     * @return static
     */
    public function hasAttached($factory, $pivot = [], $relationship = null)
    {
        return $this->newInstance([
            'has' => $this->has->concat([new BelongsToManyRelationship(
                $factory,
                $pivot,
                $relationship ?? Str::camel(Str::plural(class_basename(
                    $factory instanceof Factory
                        ? $factory->modelName()
                        : Collection::wrap($factory)->first()
                )))
            )]),
        ]);
    }

    /**
     * Define a parent relationship for the model.
     *
     * @param  \Illuminate\Database\Eloquent\Factories\Factory|\Illuminate\Database\Eloquent\Model  $factory
     * @param  string|null  $relationship
     * @return static
     */
    public function for($factory, $relationship = null)
    {
        return $this->newInstance(['for' => $this->for->concat([new BelongsToRelationship(
            $factory,
            $relationship ?? Str::camel(class_basename(
                $factory instanceof Factory ? $factory->modelName() : $factory
            ))
        )])]);
    }

    /**
     * Provide model instances to use instead of any nested factory calls when creating relationships.
     *
     * @param  \Illuminate\Database\Eloquent\Model|\Illuminate\Support\Collection|array  $model
     * @return static
     */
    public function recycle($model)
    {
        // Group provided models by the type and merge them into existing recycle collection
        return $this->newInstance([
            'recycle' => $this->recycle
                ->flatten()
                ->merge(
                    Collection::wrap($model instanceof Model ? func_get_args() : $model)
                        ->flatten()
                )->groupBy(fn ($model) => get_class($model)),
        ]);
    }

    /**
     * Retrieve a random model of a given type from previously provided models to recycle.
     *
     * @template TClass of \Illuminate\Database\Eloquent\Model
     *
     * @param  class-string<TClass>  $modelClassName
     * @return TClass|null
     */
    public function getRandomRecycledModel($modelClassName)
    {
        return $this->recycle->get($modelClassName)?->random();
    }

    /**
     * Add a new "after making" callback to the model definition.
     *
     * @param  \Closure(TModel): mixed  $callback
     * @return static
     */
    public function afterMaking(Closure $callback)
    {
        return $this->newInstance(['afterMaking' => $this->afterMaking->concat([$callback])]);
    }

    /**
     * Add a new "after creating" callback to the model definition.
     *
<<<<<<< HEAD
     * @param  \Closure(TModel): mixed  $callback
=======
     * @param  \Closure(\Illuminate\Database\Eloquent\Model|TModel, \Illuminate\Database\Eloquent\Model|null): mixed  $callback
>>>>>>> 763b9424
     * @return static
     */
    public function afterCreating(Closure $callback)
    {
        return $this->newInstance(['afterCreating' => $this->afterCreating->concat([$callback])]);
    }

    /**
     * Call the "after making" callbacks for the given model instances.
     *
     * @param  \Illuminate\Support\Collection  $instances
     * @return void
     */
    protected function callAfterMaking(Collection $instances)
    {
        $instances->each(function ($model) {
            $this->afterMaking->each(function ($callback) use ($model) {
                $callback($model);
            });
        });
    }

    /**
     * Call the "after creating" callbacks for the given model instances.
     *
     * @param  \Illuminate\Support\Collection  $instances
     * @param  \Illuminate\Database\Eloquent\Model|null  $parent
     * @return void
     */
    protected function callAfterCreating(Collection $instances, ?Model $parent = null)
    {
        $instances->each(function ($model) use ($parent) {
            $this->afterCreating->each(function ($callback) use ($model, $parent) {
                $callback($model, $parent);
            });
        });
    }

    /**
     * Specify how many models should be generated.
     *
     * @param  int|null  $count
     * @return static
     */
    public function count(?int $count)
    {
        return $this->newInstance(['count' => $count]);
    }

    /**
     * Specify the database connection that should be used to generate models.
     *
     * @param  string  $connection
     * @return static
     */
    public function connection(string $connection)
    {
        return $this->newInstance(['connection' => $connection]);
    }

    /**
     * Create a new instance of the factory builder with the given mutated properties.
     *
     * @param  array  $arguments
     * @return static
     */
    protected function newInstance(array $arguments = [])
    {
        return new static(...array_values(array_merge([
            'count' => $this->count,
            'states' => $this->states,
            'has' => $this->has,
            'for' => $this->for,
            'afterMaking' => $this->afterMaking,
            'afterCreating' => $this->afterCreating,
            'connection' => $this->connection,
            'recycle' => $this->recycle,
        ], $arguments)));
    }

    /**
     * Get a new model instance.
     *
     * @param  array<string, mixed>  $attributes
     * @return TModel
     */
    public function newModel(array $attributes = [])
    {
        $model = $this->modelName();

        return new $model($attributes);
    }

    /**
     * Get the name of the model that is generated by the factory.
     *
     * @return class-string<TModel>
     */
    public function modelName()
    {
        $resolver = static::$modelNameResolver ?? function (self $factory) {
            $namespacedFactoryBasename = Str::replaceLast(
                'Factory', '', Str::replaceFirst(static::$namespace, '', get_class($factory))
            );

            $factoryBasename = Str::replaceLast('Factory', '', class_basename($factory));

            $appNamespace = static::appNamespace();

            return class_exists($appNamespace.'Models\\'.$namespacedFactoryBasename)
                        ? $appNamespace.'Models\\'.$namespacedFactoryBasename
                        : $appNamespace.$factoryBasename;
        };

        return $this->model ?? $resolver($this);
    }

    /**
     * Specify the callback that should be invoked to guess model names based on factory names.
     *
     * @param  callable(self): class-string<TModel>  $callback
     * @return void
     */
    public static function guessModelNamesUsing(callable $callback)
    {
        static::$modelNameResolver = $callback;
    }

    /**
     * Specify the default namespace that contains the application's model factories.
     *
     * @param  string  $namespace
     * @return void
     */
    public static function useNamespace(string $namespace)
    {
        static::$namespace = $namespace;
    }

    /**
     * Get a new factory instance for the given model name.
     *
     * @template TClass of \Illuminate\Database\Eloquent\Model
     *
     * @param  class-string<TClass>  $modelName
     * @return \Illuminate\Database\Eloquent\Factories\Factory<TClass>
     */
    public static function factoryForModel(string $modelName)
    {
        $factory = static::resolveFactoryName($modelName);

        return $factory::new();
    }

    /**
     * Specify the callback that should be invoked to guess factory names based on dynamic relationship names.
     *
     * @param  callable(class-string<\Illuminate\Database\Eloquent\Model>): class-string<\Illuminate\Database\Eloquent\Factories\Factory>  $callback
     * @return void
     */
    public static function guessFactoryNamesUsing(callable $callback)
    {
        static::$factoryNameResolver = $callback;
    }

    /**
     * Get a new Faker instance.
     *
     * @return \Faker\Generator
     */
    protected function withFaker()
    {
        return Container::getInstance()->make(Generator::class);
    }

    /**
     * Get the factory name for the given model name.
     *
     * @template TClass of \Illuminate\Database\Eloquent\Model
     *
     * @param  class-string<TClass>  $modelName
     * @return class-string<\Illuminate\Database\Eloquent\Factories\Factory<TClass>>
     */
    public static function resolveFactoryName(string $modelName)
    {
        $resolver = static::$factoryNameResolver ?? function (string $modelName) {
            $appNamespace = static::appNamespace();

            $modelName = Str::startsWith($modelName, $appNamespace.'Models\\')
                ? Str::after($modelName, $appNamespace.'Models\\')
                : Str::after($modelName, $appNamespace);

            return static::$namespace.$modelName.'Factory';
        };

        return $resolver($modelName);
    }

    /**
     * Get the application namespace for the application.
     *
     * @return string
     */
    protected static function appNamespace()
    {
        try {
            return Container::getInstance()
                ->make(Application::class)
                ->getNamespace();
        } catch (Throwable) {
            return 'App\\';
        }
    }

    /**
     * Proxy dynamic factory methods onto their proper methods.
     *
     * @param  string  $method
     * @param  array  $parameters
     * @return mixed
     */
    public function __call($method, $parameters)
    {
        if (static::hasMacro($method)) {
            return $this->macroCall($method, $parameters);
        }

        if ($method === 'trashed' && in_array(SoftDeletes::class, class_uses_recursive($this->modelName()))) {
            return $this->state([
                $this->newModel()->getDeletedAtColumn() => $parameters[0] ?? Carbon::now()->subDay(),
            ]);
        }

        if (! Str::startsWith($method, ['for', 'has'])) {
            static::throwBadMethodCallException($method);
        }

        $relationship = Str::camel(Str::substr($method, 3));

        $relatedModel = get_class($this->newModel()->{$relationship}()->getRelated());

        if (method_exists($relatedModel, 'newFactory')) {
            $factory = $relatedModel::newFactory() ?? static::factoryForModel($relatedModel);
        } else {
            $factory = static::factoryForModel($relatedModel);
        }

        if (str_starts_with($method, 'for')) {
            return $this->for($factory->state($parameters[0] ?? []), $relationship);
        } elseif (str_starts_with($method, 'has')) {
            return $this->has(
                $factory
                    ->count(is_numeric($parameters[0] ?? null) ? $parameters[0] : 1)
                    ->state((is_callable($parameters[0] ?? null) || is_array($parameters[0] ?? null)) ? $parameters[0] : ($parameters[1] ?? [])),
                $relationship
            );
        }
    }
}<|MERGE_RESOLUTION|>--- conflicted
+++ resolved
@@ -678,11 +678,7 @@
     /**
      * Add a new "after creating" callback to the model definition.
      *
-<<<<<<< HEAD
-     * @param  \Closure(TModel): mixed  $callback
-=======
      * @param  \Closure(\Illuminate\Database\Eloquent\Model|TModel, \Illuminate\Database\Eloquent\Model|null): mixed  $callback
->>>>>>> 763b9424
      * @return static
      */
     public function afterCreating(Closure $callback)
