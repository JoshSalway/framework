{
    "name": "illuminate/database",
    "description": "The Illuminate Database package.",
    "license": "MIT",
    "homepage": "https://laravel.com",
    "support": {
        "issues": "https://github.com/laravel/framework/issues",
        "source": "https://github.com/laravel/framework"
    },
    "keywords": ["laravel", "database", "sql", "orm"],
    "authors": [
        {
            "name": "Taylor Otwell",
            "email": "taylor@laravel.com"
        }
    ],
    "require": {
        "php": "^8.1",
        "ext-json": "*",
        "illuminate/collections": "^10.0",
        "illuminate/container": "^10.0",
        "illuminate/contracts": "^10.0",
        "illuminate/macroable": "^10.0",
        "illuminate/support": "^10.0",
        "symfony/console": "^6.2"
    },
    "autoload": {
        "psr-4": {
            "Illuminate\\Database\\": ""
        }
    },
    "extra": {
        "branch-alias": {
            "dev-master": "10.x-dev"
        }
    },
    "suggest": {
<<<<<<< HEAD
        "doctrine/dbal": "Required to rename columns and drop SQLite columns (^3.5.1).",
        "fakerphp/faker": "Required to use the eloquent factory builder (^1.9.1).",
        "illuminate/console": "Required to use the database commands (^10.0).",
        "illuminate/events": "Required to use the observers with Eloquent (^10.0).",
        "illuminate/filesystem": "Required to use the migrations (^10.0).",
        "illuminate/pagination": "Required to paginate the result set (^10.0).",
        "symfony/finder": "Required to use Eloquent model factories (^6.2)."
=======
        "doctrine/dbal": "Required to rename columns and drop SQLite columns (^2.13.3|^3.1.4).",
        "fakerphp/faker": "Required to use the eloquent factory builder (^1.21).",
        "illuminate/console": "Required to use the database commands (^9.0).",
        "illuminate/events": "Required to use the observers with Eloquent (^9.0).",
        "illuminate/filesystem": "Required to use the migrations (^9.0).",
        "illuminate/pagination": "Required to paginate the result set (^9.0).",
        "symfony/finder": "Required to use Eloquent model factories (^6.0)."
>>>>>>> 1ac281bf
    },
    "config": {
        "sort-packages": true
    },
    "minimum-stability": "dev"
}<|MERGE_RESOLUTION|>--- conflicted
+++ resolved
@@ -35,23 +35,13 @@
         }
     },
     "suggest": {
-<<<<<<< HEAD
         "doctrine/dbal": "Required to rename columns and drop SQLite columns (^3.5.1).",
-        "fakerphp/faker": "Required to use the eloquent factory builder (^1.9.1).",
+        "fakerphp/faker": "Required to use the eloquent factory builder (^1.21).",
         "illuminate/console": "Required to use the database commands (^10.0).",
         "illuminate/events": "Required to use the observers with Eloquent (^10.0).",
         "illuminate/filesystem": "Required to use the migrations (^10.0).",
         "illuminate/pagination": "Required to paginate the result set (^10.0).",
         "symfony/finder": "Required to use Eloquent model factories (^6.2)."
-=======
-        "doctrine/dbal": "Required to rename columns and drop SQLite columns (^2.13.3|^3.1.4).",
-        "fakerphp/faker": "Required to use the eloquent factory builder (^1.21).",
-        "illuminate/console": "Required to use the database commands (^9.0).",
-        "illuminate/events": "Required to use the observers with Eloquent (^9.0).",
-        "illuminate/filesystem": "Required to use the migrations (^9.0).",
-        "illuminate/pagination": "Required to paginate the result set (^9.0).",
-        "symfony/finder": "Required to use Eloquent model factories (^6.0)."
->>>>>>> 1ac281bf
     },
     "config": {
         "sort-packages": true
