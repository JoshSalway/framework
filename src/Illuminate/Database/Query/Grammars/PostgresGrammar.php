--- conflicted
+++ resolved
@@ -21,18 +21,6 @@
     ];
 
     /**
-<<<<<<< HEAD
-     * The grammar specific bit operators.
-     *
-     * @var array
-     */
-    protected $bitOperators = [
-        '~', '&', '|', '#', '<<', '>>', '<<=', '>>=',
-    ];
-
-    /**
-     * Compile a basic where clause.
-=======
      * The grammar specific bitwise operators.
      *
      * @var array
@@ -42,8 +30,7 @@
     ];
 
     /**
-     * {@inheritdoc}
->>>>>>> b91b3b5b
+     * Compile a basic where clause.
      *
      * @param  \Illuminate\Database\Query\Builder  $query
      * @param  array  $where
@@ -64,7 +51,7 @@
     }
 
     /**
-     * {@inheritdoc}
+     * Compile a bitwise operator where clause.
      *
      * @param  \Illuminate\Database\Query\Builder  $query
      * @param  array  $where
@@ -244,7 +231,7 @@
     }
 
     /**
-     * {@inheritdoc}
+     * Compile a single having clause.
      *
      * @param  array  $having
      * @return string
@@ -270,7 +257,7 @@
 
         $parameter = $this->parameter($having['value']);
 
-        return $having['boolean'].' ('.$column.' '.$having['operator'].' '.$parameter.')::bool';
+        return '('.$column.' '.$having['operator'].' '.$parameter.')::bool';
     }
 
     /**
