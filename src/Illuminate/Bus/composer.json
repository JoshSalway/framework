--- conflicted
+++ resolved
@@ -30,11 +30,7 @@
         }
     },
     "suggest": {
-<<<<<<< HEAD
-        "illuminate/queue": "Required to use closures when chaining jobs (^7.0)"
-=======
         "illuminate/queue": "Required to use closures when chaining jobs (^7.0)."
->>>>>>> cf2644f2
     },
     "config": {
         "sort-packages": true
