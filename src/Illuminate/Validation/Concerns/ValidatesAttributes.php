<?php

namespace Illuminate\Validation\Concerns;

use DateTime;
use Countable;
use Exception;
use Throwable;
use DateTimeZone;
use DateTimeInterface;
use Illuminate\Support\Arr;
use Illuminate\Support\Str;
use InvalidArgumentException;
use Illuminate\Validation\Rules\Exists;
use Illuminate\Validation\Rules\Unique;
use Illuminate\Validation\ValidationData;
use Symfony\Component\HttpFoundation\File\File;
use Symfony\Component\HttpFoundation\File\UploadedFile;

trait ValidatesAttributes
{
    /**
     * Validate that an attribute was "accepted".
     *
     * This validation rule implies the attribute is "required".
     *
     * @param  string  $attribute
     * @param  mixed   $value
     * @return bool
     */
    public function validateAccepted($attribute, $value)
    {
        $acceptable = ['yes', 'on', '1', 1, true, 'true'];

        return $this->validateRequired($attribute, $value) && in_array($value, $acceptable, true);
    }

    /**
     * Validate that an attribute is an active URL.
     *
     * @param  string  $attribute
     * @param  mixed   $value
     * @return bool
     */
    public function validateActiveUrl($attribute, $value)
    {
        if (! is_string($value)) {
            return false;
        }

        if ($url = parse_url($value, PHP_URL_HOST)) {
            try {
                return count(dns_get_record($url, DNS_A | DNS_AAAA)) > 0;
            } catch (Exception $e) {
                return false;
            }
        }

        return false;
    }

    /**
     * "Break" on first validation fail.
     *
     * Always returns true, just lets us put "bail" in rules.
     *
     * @return bool
     */
    public function validateBail()
    {
        return true;
    }

    /**
     * Validate the date is before a given date.
     *
     * @param  string  $attribute
     * @param  mixed   $value
     * @param  array   $parameters
     * @return bool
     */
    public function validateBefore($attribute, $value, $parameters)
    {
        $this->requireParameterCount(1, $parameters, 'before');

        return $this->compareDates($attribute, $value, $parameters, '<');
    }

    /**
     * Validate the date is before or equal a given date.
     *
     * @param  string  $attribute
     * @param  mixed   $value
     * @param  array   $parameters
     * @return bool
     */
    public function validateBeforeOrEqual($attribute, $value, $parameters)
    {
        $this->requireParameterCount(1, $parameters, 'before_or_equal');

        return $this->compareDates($attribute, $value, $parameters, '<=');
    }

    /**
     * Validate the date is after a given date.
     *
     * @param  string  $attribute
     * @param  mixed   $value
     * @param  array   $parameters
     * @return bool
     */
    public function validateAfter($attribute, $value, $parameters)
    {
        $this->requireParameterCount(1, $parameters, 'after');

        return $this->compareDates($attribute, $value, $parameters, '>');
    }

    /**
     * Validate the date is equal or after a given date.
     *
     * @param  string  $attribute
     * @param  mixed   $value
     * @param  array   $parameters
     * @return bool
     */
    public function validateAfterOrEqual($attribute, $value, $parameters)
    {
        $this->requireParameterCount(1, $parameters, 'after_or_equal');

        return $this->compareDates($attribute, $value, $parameters, '>=');
    }

    /**
     * Compare a given date against another using an operator.
     *
     * @param  string  $attribute
     * @param  mixed  $value
     * @param  array  $parameters
     * @param  string  $operator
     * @return bool
     */
    protected function compareDates($attribute, $value, $parameters, $operator)
    {
        if (! is_string($value) && ! is_numeric($value) && ! $value instanceof DateTimeInterface) {
            return false;
        }

        if ($format = $this->getDateFormat($attribute)) {
            return $this->checkDateTimeOrder(
                $format, $value, $this->getValue($parameters[0]) ?: $parameters[0], $operator
            );
        }

        if (! $date = $this->getDateTimestamp($parameters[0])) {
            $date = $this->getDateTimestamp($this->getValue($parameters[0]));
        }

        return $this->compare($this->getDateTimestamp($value), $date, $operator);
    }

    /**
     * Get the date format for an attribute if it has one.
     *
     * @param  string  $attribute
     * @return string|null
     */
    protected function getDateFormat($attribute)
    {
        if ($result = $this->getRule($attribute, 'DateFormat')) {
            return $result[1][0];
        }
    }

    /**
     * Get the date timestamp.
     *
     * @param  mixed  $value
     * @return int
     */
    protected function getDateTimestamp($value)
    {
        return $value instanceof DateTimeInterface ? $value->getTimestamp() : strtotime($value);
    }

    /**
     * Given two date/time strings, check that one is after the other.
     *
     * @param  string  $format
     * @param  string  $first
     * @param  string  $second
     * @param  string  $operator
     * @return bool
     */
    protected function checkDateTimeOrder($format, $first, $second, $operator)
    {
        $first = $this->getDateTimeWithOptionalFormat($format, $first);

        $second = $this->getDateTimeWithOptionalFormat($format, $second);

        return ($first && $second) && ($this->compare($first, $second, $operator));
    }

    /**
     * Get a DateTime instance from a string.
     *
     * @param  string  $format
     * @param  string  $value
     * @return \DateTime|null
     */
    protected function getDateTimeWithOptionalFormat($format, $value)
    {
        if ($date = DateTime::createFromFormat($format, $value)) {
            return $date;
        }

        try {
            return new DateTime($value);
        } catch (Exception $e) {
            //
        }
    }

    /**
     * Validate that an attribute contains only alphabetic characters.
     *
     * @param  string  $attribute
     * @param  mixed   $value
     * @return bool
     */
    public function validateAlpha($attribute, $value)
    {
        return is_string($value) && preg_match('/^[\pL\pM]+$/u', $value);
    }

    /**
     * Validate that an attribute contains only alpha-numeric characters, dashes, and underscores.
     *
     * @param  string  $attribute
     * @param  mixed   $value
     * @return bool
     */
    public function validateAlphaDash($attribute, $value)
    {
        if (! is_string($value) && ! is_numeric($value)) {
            return false;
        }

        return preg_match('/^[\pL\pM\pN_-]+$/u', $value) > 0;
    }

    /**
     * Validate that an attribute contains only alpha-numeric characters.
     *
     * @param  string  $attribute
     * @param  mixed   $value
     * @return bool
     */
    public function validateAlphaNum($attribute, $value)
    {
        if (! is_string($value) && ! is_numeric($value)) {
            return false;
        }

        return preg_match('/^[\pL\pM\pN]+$/u', $value) > 0;
    }

    /**
     * Validate that an attribute is an array.
     *
     * @param  string  $attribute
     * @param  mixed   $value
     * @return bool
     */
    public function validateArray($attribute, $value)
    {
        return is_array($value);
    }

    /**
     * Validate the size of an attribute is between a set of values.
     *
     * @param  string  $attribute
     * @param  mixed   $value
     * @param  array   $parameters
     * @return bool
     */
    public function validateBetween($attribute, $value, $parameters)
    {
        $this->requireParameterCount(2, $parameters, 'between');

        $size = $this->getSize($attribute, $value);

        return $size >= $parameters[0] && $size <= $parameters[1];
    }

    /**
     * Validate that an attribute is a boolean.
     *
     * @param  string  $attribute
     * @param  mixed   $value
     * @return bool
     */
    public function validateBoolean($attribute, $value)
    {
        $acceptable = [true, false, 0, 1, '0', '1'];

        return in_array($value, $acceptable, true);
    }

    /**
     * Validate that an attribute has a matching confirmation.
     *
     * @param  string  $attribute
     * @param  mixed   $value
     * @return bool
     */
    public function validateConfirmed($attribute, $value)
    {
        return $this->validateSame($attribute, $value, [$attribute.'_confirmation']);
    }

    /**
     * Validate that an attribute is a valid date.
     *
     * @param  string  $attribute
     * @param  mixed   $value
     * @return bool
     */
    public function validateDate($attribute, $value)
    {
        if ($value instanceof DateTimeInterface) {
            return true;
        }

        if ((! is_string($value) && ! is_numeric($value)) || strtotime($value) === false) {
            return false;
        }

        $date = date_parse($value);

        return checkdate($date['month'], $date['day'], $date['year']);
    }

    /**
     * Validate that an attribute matches a date format.
     *
     * @param  string  $attribute
     * @param  mixed   $value
     * @param  array   $parameters
     * @return bool
     */
    public function validateDateFormat($attribute, $value, $parameters)
    {
        $this->requireParameterCount(1, $parameters, 'date_format');

        if (! is_string($value) && ! is_numeric($value)) {
            return false;
        }

        $date = DateTime::createFromFormat($parameters[0], $value);

        return $date && $date->format($parameters[0]) == $value;
    }

    /**
     * Validate that an attribute is different from another attribute.
     *
     * @param  string  $attribute
     * @param  mixed   $value
     * @param  array   $parameters
     * @return bool
     */
    public function validateDifferent($attribute, $value, $parameters)
    {
        $this->requireParameterCount(1, $parameters, 'different');

        foreach ($parameters as $parameter) {
            $other = Arr::get($this->data, $parameter);

            if (is_null($other) || $value === $other) {
                return false;
            }
        }

        return true;
    }

    /**
     * Validate that an attribute has a given number of digits.
     *
     * @param  string  $attribute
     * @param  mixed   $value
     * @param  array   $parameters
     * @return bool
     */
    public function validateDigits($attribute, $value, $parameters)
    {
        $this->requireParameterCount(1, $parameters, 'digits');

        return ! preg_match('/[^0-9]/', $value)
                    && strlen((string) $value) == $parameters[0];
    }

    /**
     * Validate that an attribute is between a given number of digits.
     *
     * @param  string  $attribute
     * @param  mixed   $value
     * @param  array   $parameters
     * @return bool
     */
    public function validateDigitsBetween($attribute, $value, $parameters)
    {
        $this->requireParameterCount(2, $parameters, 'digits_between');

        $length = strlen((string) $value);

        return ! preg_match('/[^0-9]/', $value)
                    && $length >= $parameters[0] && $length <= $parameters[1];
    }

    /**
     * Validate the dimensions of an image matches the given values.
     *
     * @param  string $attribute
     * @param  mixed $value
     * @param  array $parameters
     * @return bool
     */
    public function validateDimensions($attribute, $value, $parameters)
    {
        if (! $this->isValidFileInstance($value) || ! $sizeDetails = @getimagesize($value->getRealPath())) {
            return false;
        }

        $this->requireParameterCount(1, $parameters, 'dimensions');

        list($width, $height) = $sizeDetails;

        $parameters = $this->parseNamedParameters($parameters);

        if ($this->failsBasicDimensionChecks($parameters, $width, $height) ||
            $this->failsRatioCheck($parameters, $width, $height)) {
            return false;
        }

        return true;
    }

    /**
     * Test if the given width and height fail any conditions.
     *
     * @param  array  $parameters
     * @param  int  $width
     * @param  int  $height
     * @return bool
     */
    protected function failsBasicDimensionChecks($parameters, $width, $height)
    {
        return (isset($parameters['width']) && $parameters['width'] != $width) ||
               (isset($parameters['min_width']) && $parameters['min_width'] > $width) ||
               (isset($parameters['max_width']) && $parameters['max_width'] < $width) ||
               (isset($parameters['height']) && $parameters['height'] != $height) ||
               (isset($parameters['min_height']) && $parameters['min_height'] > $height) ||
               (isset($parameters['max_height']) && $parameters['max_height'] < $height);
    }

    /**
     * Determine if the given parameters fail a dimension ratio check.
     *
     * @param  array  $parameters
     * @param  int  $width
     * @param  int  $height
     * @return bool
     */
    protected function failsRatioCheck($parameters, $width, $height)
    {
        if (! isset($parameters['ratio'])) {
            return false;
        }

        list($numerator, $denominator) = array_replace(
            [1, 1], array_filter(sscanf($parameters['ratio'], '%f/%d'))
        );

        $precision = 1 / max($width, $height);

        return abs($numerator / $denominator - $width / $height) > $precision;
    }

    /**
     * Validate an attribute is unique among other values.
     *
     * @param  string  $attribute
     * @param  mixed   $value
     * @param  array   $parameters
     * @return bool
     */
    public function validateDistinct($attribute, $value, $parameters)
    {
        $attributeName = $this->getPrimaryAttribute($attribute);

        $attributeData = ValidationData::extractDataFromPath(
            ValidationData::getLeadingExplicitAttributePath($attributeName), $this->data
        );

        $pattern = str_replace('\*', '[^.]+', preg_quote($attributeName, '#'));

        $data = Arr::where(Arr::dot($attributeData), function ($value, $key) use ($attribute, $pattern) {
            return $key != $attribute && (bool) preg_match('#^'.$pattern.'\z#u', $key);
        });

        return ! in_array($value, array_values($data));
    }

    /**
     * Validate that an attribute is a valid e-mail address.
     *
     * @param  string  $attribute
     * @param  mixed   $value
     * @return bool
     */
    public function validateEmail($attribute, $value)
    {
        return filter_var($value, FILTER_VALIDATE_EMAIL) !== false;
    }

    /**
     * Validate the existence of an attribute value in a database table.
     *
     * @param  string  $attribute
     * @param  mixed   $value
     * @param  array   $parameters
     * @return bool
     */
    public function validateExists($attribute, $value, $parameters)
    {
        $this->requireParameterCount(1, $parameters, 'exists');

        list($connection, $table) = $this->parseTable($parameters[0]);

        // The second parameter position holds the name of the column that should be
        // verified as existing. If this parameter is not specified we will guess
        // that the columns being "verified" shares the given attribute's name.
        $column = $this->getQueryColumn($parameters, $attribute);

        $expected = (is_array($value)) ? count($value) : 1;

        return $this->getExistCount(
            $connection, $table, $column, $value, $parameters
        ) >= $expected;
    }

    /**
     * Get the number of records that exist in storage.
     *
     * @param  mixed   $connection
     * @param  string  $table
     * @param  string  $column
     * @param  mixed   $value
     * @param  array   $parameters
     * @return int
     */
    protected function getExistCount($connection, $table, $column, $value, $parameters)
    {
        $verifier = $this->getPresenceVerifierFor($connection);

        $extra = $this->getExtraConditions(
            array_values(array_slice($parameters, 2))
        );

        if ($this->currentRule instanceof Exists) {
            $extra = array_merge($extra, $this->currentRule->queryCallbacks());
        }

        return is_array($value)
                ? $verifier->getMultiCount($table, $column, $value, $extra)
                : $verifier->getCount($table, $column, $value, null, null, $extra);
    }

    /**
     * Validate the uniqueness of an attribute value on a given database table.
     *
     * If a database column is not specified, the attribute will be used.
     *
     * @param  string  $attribute
     * @param  mixed   $value
     * @param  array   $parameters
     * @return bool
     */
    public function validateUnique($attribute, $value, $parameters)
    {
        $this->requireParameterCount(1, $parameters, 'unique');

        list($connection, $table) = $this->parseTable($parameters[0]);

        // The second parameter position holds the name of the column that needs to
        // be verified as unique. If this parameter isn't specified we will just
        // assume that this column to be verified shares the attribute's name.
        $column = $this->getQueryColumn($parameters, $attribute);

        list($idColumn, $id) = [null, null];

        if (isset($parameters[2])) {
            list($idColumn, $id) = $this->getUniqueIds($parameters);
        }

        // The presence verifier is responsible for counting rows within this store
        // mechanism which might be a relational database or any other permanent
        // data store like Redis, etc. We will use it to determine uniqueness.
        $verifier = $this->getPresenceVerifierFor($connection);

        $extra = $this->getUniqueExtra($parameters);

        if ($this->currentRule instanceof Unique) {
            $extra = array_merge($extra, $this->currentRule->queryCallbacks());
        }

        return $verifier->getCount(
            $table, $column, $value, $id, $idColumn, $extra
        ) == 0;
    }

    /**
     * Get the excluded ID column and value for the unique rule.
     *
     * @param  array  $parameters
     * @return array
     */
    protected function getUniqueIds($parameters)
    {
        $idColumn = $parameters[3] ?? 'id';

        return [$idColumn, $this->prepareUniqueId($parameters[2])];
    }

    /**
     * Prepare the given ID for querying.
     *
     * @param  mixed  $id
     * @return int
     */
    protected function prepareUniqueId($id)
    {
        if (preg_match('/\[(.*)\]/', $id, $matches)) {
            $id = $this->getValue($matches[1]);
        }

        if (strtolower($id) == 'null') {
            $id = null;
        }

        if (filter_var($id, FILTER_VALIDATE_INT) !== false) {
            $id = intval($id);
        }

        return $id;
    }

    /**
     * Get the extra conditions for a unique rule.
     *
     * @param  array  $parameters
     * @return array
     */
    protected function getUniqueExtra($parameters)
    {
        if (isset($parameters[4])) {
            return $this->getExtraConditions(array_slice($parameters, 4));
        }

        return [];
    }

    /**
     * Parse the connection / table for the unique / exists rules.
     *
     * @param  string  $table
     * @return array
     */
    protected function parseTable($table)
    {
        return Str::contains($table, '.') ? explode('.', $table, 2) : [null, $table];
    }

    /**
     * Get the column name for an exists / unique query.
     *
     * @param  array  $parameters
     * @param  string  $attribute
     * @return bool
     */
    protected function getQueryColumn($parameters, $attribute)
    {
        return isset($parameters[1]) && $parameters[1] !== 'NULL'
                    ? $parameters[1] : $this->guessColumnForQuery($attribute);
    }

    /**
     * Guess the database column from the given attribute name.
     *
     * @param  string  $attribute
     * @return string
     */
    public function guessColumnForQuery($attribute)
    {
        if (in_array($attribute, Arr::collapse($this->implicitAttributes))
                && ! is_numeric($last = last(explode('.', $attribute)))) {
            return $last;
        }

        return $attribute;
    }

    /**
     * Get the extra conditions for a unique / exists rule.
     *
     * @param  array  $segments
     * @return array
     */
    protected function getExtraConditions(array $segments)
    {
        $extra = [];

        $count = count($segments);

        for ($i = 0; $i < $count; $i += 2) {
            $extra[$segments[$i]] = $segments[$i + 1];
        }

        return $extra;
    }

    /**
     * Validate the given value is a valid file.
     *
     * @param  string  $attribute
     * @param  mixed   $value
     * @return bool
     */
    public function validateFile($attribute, $value)
    {
        return $this->isValidFileInstance($value);
    }

    /**
     * Validate the given attribute is filled if it is present.
     *
     * @param  string  $attribute
     * @param  mixed   $value
     * @return bool
     */
    public function validateFilled($attribute, $value)
    {
        if (Arr::has($this->data, $attribute)) {
            return $this->validateRequired($attribute, $value);
        }

        return true;
    }

    /**
     * Validate the MIME type of a file is an image MIME type.
     *
     * @param  string  $attribute
     * @param  mixed   $value
     * @return bool
     */
    public function validateImage($attribute, $value)
    {
        return $this->validateMimes($attribute, $value, ['jpeg', 'png', 'gif', 'bmp', 'svg']);
    }

    /**
     * Validate an attribute is contained within a list of values.
     *
     * @param  string  $attribute
     * @param  mixed   $value
     * @param  array   $parameters
     * @return bool
     */
    public function validateIn($attribute, $value, $parameters)
    {
        if (is_array($value) && $this->hasRule($attribute, 'Array')) {
            foreach ($value as $element) {
                if (is_array($element)) {
                    return false;
                }
            }

            return count(array_diff($value, $parameters)) == 0;
        }

        return ! is_array($value) && in_array((string) $value, $parameters);
    }

    /**
     * Validate that the values of an attribute is in another attribute.
     *
     * @param  string  $attribute
     * @param  mixed   $value
     * @param  array   $parameters
     * @return bool
     */
    public function validateInArray($attribute, $value, $parameters)
    {
        $this->requireParameterCount(1, $parameters, 'in_array');

        $explicitPath = ValidationData::getLeadingExplicitAttributePath($parameters[0]);

        $attributeData = ValidationData::extractDataFromPath($explicitPath, $this->data);

        $otherValues = Arr::where(Arr::dot($attributeData), function ($value, $key) use ($parameters) {
            return Str::is($parameters[0], $key);
        });

        return in_array($value, $otherValues);
    }

    /**
     * Validate that an attribute is an integer.
     *
     * @param  string  $attribute
     * @param  mixed   $value
     * @return bool
     */
    public function validateInteger($attribute, $value)
    {
        return filter_var($value, FILTER_VALIDATE_INT) !== false;
    }

    /**
     * Validate that an attribute is a valid IP.
     *
     * @param  string  $attribute
     * @param  mixed   $value
     * @return bool
     */
    public function validateIp($attribute, $value)
    {
        return filter_var($value, FILTER_VALIDATE_IP) !== false;
    }

    /**
     * Validate that an attribute is a valid IPv4.
     *
     * @param  string  $attribute
     * @param  mixed   $value
     * @return bool
     */
    public function validateIpv4($attribute, $value)
    {
        return filter_var($value, FILTER_VALIDATE_IP, FILTER_FLAG_IPV4) !== false;
    }

    /**
     * Validate that an attribute is a valid IPv6.
     *
     * @param  string  $attribute
     * @param  mixed   $value
     * @return bool
     */
    public function validateIpv6($attribute, $value)
    {
        return filter_var($value, FILTER_VALIDATE_IP, FILTER_FLAG_IPV6) !== false;
    }

    /**
     * Validate the attribute is a valid JSON string.
     *
     * @param  string  $attribute
     * @param  mixed   $value
     * @return bool
     */
    public function validateJson($attribute, $value)
    {
        if (! is_scalar($value) && ! method_exists($value, '__toString')) {
            return false;
        }

        json_decode($value);

        return json_last_error() === JSON_ERROR_NONE;
    }

    /**
     * Validate the size of an attribute is less than a maximum value.
     *
     * @param  string  $attribute
     * @param  mixed   $value
     * @param  array   $parameters
     * @return bool
     */
    public function validateMax($attribute, $value, $parameters)
    {
        $this->requireParameterCount(1, $parameters, 'max');

        if ($value instanceof UploadedFile && ! $value->isValid()) {
            return false;
        }

        return $this->getSize($attribute, $value) <= $parameters[0];
    }

    /**
     * Validate the guessed extension of a file upload is in a set of file extensions.
     *
     * @param  string  $attribute
     * @param  mixed  $value
     * @param  array   $parameters
     * @return bool
     */
    public function validateMimes($attribute, $value, $parameters)
    {
        if (! $this->isValidFileInstance($value)) {
            return false;
        }

<<<<<<< HEAD
        return $value->getPath() !== '' && in_array($value->guessExtension(), $parameters);
=======
        if ($this->shouldBlockPhpUpload($value, $parameters)) {
            return false;
        }

        return $value->getPath() != '' && in_array($value->guessExtension(), $parameters);
>>>>>>> b8300578
    }

    /**
     * Validate the MIME type of a file upload attribute is in a set of MIME types.
     *
     * @param  string  $attribute
     * @param  mixed  $value
     * @param  array  $parameters
     * @return bool
     */
    public function validateMimetypes($attribute, $value, $parameters)
    {
        if (! $this->isValidFileInstance($value)) {
            return false;
        }

<<<<<<< HEAD
        return $value->getPath() !== '' &&
=======
        if ($this->shouldBlockPhpUpload($value, $parameters)) {
            return false;
        }

        return $value->getPath() != '' &&
>>>>>>> b8300578
                (in_array($value->getMimeType(), $parameters) ||
                 in_array(explode('/', $value->getMimeType())[0].'/*', $parameters));
    }

    /**
     * Check if PHP uploads are explicitly allowed.
     *
     * @param  mixed  $value
     * @param  array  $parameters
     * @return bool
     */
    protected function shouldBlockPhpUpload($value, $parameters)
    {
        if (in_array('php', $parameters)) {
            return false;
        }

        return ($value instanceof UploadedFile)
           ? strtolower($value->getClientOriginalExtension()) === 'php'
           : strtolower($value->getExtension()) === 'php';
    }

    /**
     * Validate the size of an attribute is greater than a minimum value.
     *
     * @param  string  $attribute
     * @param  mixed   $value
     * @param  array   $parameters
     * @return bool
     */
    public function validateMin($attribute, $value, $parameters)
    {
        $this->requireParameterCount(1, $parameters, 'min');

        return $this->getSize($attribute, $value) >= $parameters[0];
    }

    /**
     * "Indicate" validation should pass if value is null.
     *
     * Always returns true, just lets us put "nullable" in rules.
     *
     * @return bool
     */
    public function validateNullable()
    {
        return true;
    }

    /**
     * Validate an attribute is not contained within a list of values.
     *
     * @param  string  $attribute
     * @param  mixed   $value
     * @param  array   $parameters
     * @return bool
     */
    public function validateNotIn($attribute, $value, $parameters)
    {
        return ! $this->validateIn($attribute, $value, $parameters);
    }

    /**
     * Validate that an attribute is numeric.
     *
     * @param  string  $attribute
     * @param  mixed   $value
     * @return bool
     */
    public function validateNumeric($attribute, $value)
    {
        return is_numeric($value);
    }

    /**
     * Validate that an attribute exists even if not filled.
     *
     * @param  string  $attribute
     * @param  mixed   $value
     * @return bool
     */
    public function validatePresent($attribute, $value)
    {
        return Arr::has($this->data, $attribute);
    }

    /**
     * Validate that an attribute passes a regular expression check.
     *
     * @param  string  $attribute
     * @param  mixed   $value
     * @param  array   $parameters
     * @return bool
     */
    public function validateRegex($attribute, $value, $parameters)
    {
        if (! is_string($value) && ! is_numeric($value)) {
            return false;
        }

        $this->requireParameterCount(1, $parameters, 'regex');

        return preg_match($parameters[0], $value) > 0;
    }

    /**
     * Validate that a required attribute exists.
     *
     * @param  string  $attribute
     * @param  mixed   $value
     * @return bool
     */
    public function validateRequired($attribute, $value)
    {
        if (is_null($value)) {
            return false;
        } elseif (is_string($value) && trim($value) === '') {
            return false;
        } elseif ((is_array($value) || $value instanceof Countable) && count($value) < 1) {
            return false;
        } elseif ($value instanceof File) {
            return (string) $value->getPath() !== '';
        }

        return true;
    }

    /**
     * Validate that an attribute exists when another attribute has a given value.
     *
     * @param  string  $attribute
     * @param  mixed   $value
     * @param  mixed   $parameters
     * @return bool
     */
    public function validateRequiredIf($attribute, $value, $parameters)
    {
        $this->requireParameterCount(2, $parameters, 'required_if');

        $other = Arr::get($this->data, $parameters[0]);

        $values = array_slice($parameters, 1);

        if (is_bool($other)) {
            $values = $this->convertValuesToBoolean($values);
        }

        if (in_array($other, $values)) {
            return $this->validateRequired($attribute, $value);
        }

        return true;
    }

    /**
     * Convert the given values to boolean if they are string "true" / "false".
     *
     * @param  array  $values
     * @return array
     */
    protected function convertValuesToBoolean($values)
    {
        return array_map(function ($value) {
            if ($value === 'true') {
                return true;
            } elseif ($value === 'false') {
                return false;
            }

            return $value;
        }, $values);
    }

    /**
     * Validate that an attribute exists when another attribute does not have a given value.
     *
     * @param  string  $attribute
     * @param  mixed  $value
     * @param  mixed  $parameters
     * @return bool
     */
    public function validateRequiredUnless($attribute, $value, $parameters)
    {
        $this->requireParameterCount(2, $parameters, 'required_unless');

        $data = Arr::get($this->data, $parameters[0]);

        $values = array_slice($parameters, 1);

        if (! in_array($data, $values)) {
            return $this->validateRequired($attribute, $value);
        }

        return true;
    }

    /**
     * Validate that an attribute exists when any other attribute exists.
     *
     * @param  string  $attribute
     * @param  mixed   $value
     * @param  mixed   $parameters
     * @return bool
     */
    public function validateRequiredWith($attribute, $value, $parameters)
    {
        if (! $this->allFailingRequired($parameters)) {
            return $this->validateRequired($attribute, $value);
        }

        return true;
    }

    /**
     * Validate that an attribute exists when all other attributes exists.
     *
     * @param  string  $attribute
     * @param  mixed   $value
     * @param  mixed   $parameters
     * @return bool
     */
    public function validateRequiredWithAll($attribute, $value, $parameters)
    {
        if (! $this->anyFailingRequired($parameters)) {
            return $this->validateRequired($attribute, $value);
        }

        return true;
    }

    /**
     * Validate that an attribute exists when another attribute does not.
     *
     * @param  string  $attribute
     * @param  mixed   $value
     * @param  mixed   $parameters
     * @return bool
     */
    public function validateRequiredWithout($attribute, $value, $parameters)
    {
        if ($this->anyFailingRequired($parameters)) {
            return $this->validateRequired($attribute, $value);
        }

        return true;
    }

    /**
     * Validate that an attribute exists when all other attributes do not.
     *
     * @param  string  $attribute
     * @param  mixed   $value
     * @param  mixed   $parameters
     * @return bool
     */
    public function validateRequiredWithoutAll($attribute, $value, $parameters)
    {
        if ($this->allFailingRequired($parameters)) {
            return $this->validateRequired($attribute, $value);
        }

        return true;
    }

    /**
     * Determine if any of the given attributes fail the required test.
     *
     * @param  array  $attributes
     * @return bool
     */
    protected function anyFailingRequired(array $attributes)
    {
        foreach ($attributes as $key) {
            if (! $this->validateRequired($key, $this->getValue($key))) {
                return true;
            }
        }

        return false;
    }

    /**
     * Determine if all of the given attributes fail the required test.
     *
     * @param  array  $attributes
     * @return bool
     */
    protected function allFailingRequired(array $attributes)
    {
        foreach ($attributes as $key) {
            if ($this->validateRequired($key, $this->getValue($key))) {
                return false;
            }
        }

        return true;
    }

    /**
     * Validate that two attributes match.
     *
     * @param  string  $attribute
     * @param  mixed   $value
     * @param  array   $parameters
     * @return bool
     */
    public function validateSame($attribute, $value, $parameters)
    {
        $this->requireParameterCount(1, $parameters, 'same');

        $other = Arr::get($this->data, $parameters[0]);

        return $value === $other;
    }

    /**
     * Validate the size of an attribute.
     *
     * @param  string  $attribute
     * @param  mixed   $value
     * @param  array   $parameters
     * @return bool
     */
    public function validateSize($attribute, $value, $parameters)
    {
        $this->requireParameterCount(1, $parameters, 'size');

        return $this->getSize($attribute, $value) == $parameters[0];
    }

    /**
     * "Validate" optional attributes.
     *
     * Always returns true, just lets us put sometimes in rules.
     *
     * @return bool
     */
    public function validateSometimes()
    {
        return true;
    }

    /**
     * Validate that an attribute is a string.
     *
     * @param  string  $attribute
     * @param  mixed   $value
     * @return bool
     */
    public function validateString($attribute, $value)
    {
        return is_string($value);
    }

    /**
     * Validate that an attribute is a valid timezone.
     *
     * @param  string  $attribute
     * @param  mixed   $value
     * @return bool
     */
    public function validateTimezone($attribute, $value)
    {
        try {
            new DateTimeZone($value);
        } catch (Exception $e) {
            return false;
        } catch (Throwable $e) {
            return false;
        }

        return true;
    }

    /**
     * Validate that an attribute is a valid URL.
     *
     * @param  string  $attribute
     * @param  mixed   $value
     * @return bool
     */
    public function validateUrl($attribute, $value)
    {
        if (! is_string($value)) {
            return false;
        }

        /*
         * This pattern is derived from Symfony\Component\Validator\Constraints\UrlValidator (2.7.4).
         *
         * (c) Fabien Potencier <fabien@symfony.com> http://symfony.com
         */
        $pattern = '~^
            ((aaa|aaas|about|acap|acct|acr|adiumxtra|afp|afs|aim|apt|attachment|aw|barion|beshare|bitcoin|blob|bolo|callto|cap|chrome|chrome-extension|cid|coap|coaps|com-eventbrite-attendee|content|crid|cvs|data|dav|dict|dlna-playcontainer|dlna-playsingle|dns|dntp|dtn|dvb|ed2k|example|facetime|fax|feed|feedready|file|filesystem|finger|fish|ftp|geo|gg|git|gizmoproject|go|gopher|gtalk|h323|ham|hcp|http|https|iax|icap|icon|im|imap|info|iotdisco|ipn|ipp|ipps|irc|irc6|ircs|iris|iris.beep|iris.lwz|iris.xpc|iris.xpcs|itms|jabber|jar|jms|keyparc|lastfm|ldap|ldaps|magnet|mailserver|mailto|maps|market|message|mid|mms|modem|ms-help|ms-settings|ms-settings-airplanemode|ms-settings-bluetooth|ms-settings-camera|ms-settings-cellular|ms-settings-cloudstorage|ms-settings-emailandaccounts|ms-settings-language|ms-settings-location|ms-settings-lock|ms-settings-nfctransactions|ms-settings-notifications|ms-settings-power|ms-settings-privacy|ms-settings-proximity|ms-settings-screenrotation|ms-settings-wifi|ms-settings-workplace|msnim|msrp|msrps|mtqp|mumble|mupdate|mvn|news|nfs|ni|nih|nntp|notes|oid|opaquelocktoken|pack|palm|paparazzi|pkcs11|platform|pop|pres|prospero|proxy|psyc|query|redis|rediss|reload|res|resource|rmi|rsync|rtmfp|rtmp|rtsp|rtsps|rtspu|secondlife|service|session|sftp|sgn|shttp|sieve|sip|sips|skype|smb|sms|smtp|snews|snmp|soap.beep|soap.beeps|soldat|spotify|ssh|steam|stun|stuns|submit|svn|tag|teamspeak|tel|teliaeid|telnet|tftp|things|thismessage|tip|tn3270|turn|turns|tv|udp|unreal|urn|ut2004|vemmi|ventrilo|videotex|view-source|wais|webcal|ws|wss|wtai|wyciwyg|xcon|xcon-userid|xfire|xmlrpc\.beep|xmlrpc.beeps|xmpp|xri|ymsgr|z39\.50|z39\.50r|z39\.50s))://                                 # protocol
            (([\pL\pN-]+:)?([\pL\pN-]+)@)?          # basic auth
            (
                ([\pL\pN\pS-\.])+(\.?([\pL]|xn\-\-[\pL\pN-]+)+\.?) # a domain name
                    |                                              # or
                \d{1,3}\.\d{1,3}\.\d{1,3}\.\d{1,3}                 # an IP address
                    |                                              # or
                \[
                    (?:(?:(?:(?:(?:(?:(?:[0-9a-f]{1,4})):){6})(?:(?:(?:(?:(?:[0-9a-f]{1,4})):(?:(?:[0-9a-f]{1,4})))|(?:(?:(?:(?:(?:25[0-5]|(?:[1-9]|1[0-9]|2[0-4])?[0-9]))\.){3}(?:(?:25[0-5]|(?:[1-9]|1[0-9]|2[0-4])?[0-9])))))))|(?:(?:::(?:(?:(?:[0-9a-f]{1,4})):){5})(?:(?:(?:(?:(?:[0-9a-f]{1,4})):(?:(?:[0-9a-f]{1,4})))|(?:(?:(?:(?:(?:25[0-5]|(?:[1-9]|1[0-9]|2[0-4])?[0-9]))\.){3}(?:(?:25[0-5]|(?:[1-9]|1[0-9]|2[0-4])?[0-9])))))))|(?:(?:(?:(?:(?:[0-9a-f]{1,4})))?::(?:(?:(?:[0-9a-f]{1,4})):){4})(?:(?:(?:(?:(?:[0-9a-f]{1,4})):(?:(?:[0-9a-f]{1,4})))|(?:(?:(?:(?:(?:25[0-5]|(?:[1-9]|1[0-9]|2[0-4])?[0-9]))\.){3}(?:(?:25[0-5]|(?:[1-9]|1[0-9]|2[0-4])?[0-9])))))))|(?:(?:(?:(?:(?:(?:[0-9a-f]{1,4})):){0,1}(?:(?:[0-9a-f]{1,4})))?::(?:(?:(?:[0-9a-f]{1,4})):){3})(?:(?:(?:(?:(?:[0-9a-f]{1,4})):(?:(?:[0-9a-f]{1,4})))|(?:(?:(?:(?:(?:25[0-5]|(?:[1-9]|1[0-9]|2[0-4])?[0-9]))\.){3}(?:(?:25[0-5]|(?:[1-9]|1[0-9]|2[0-4])?[0-9])))))))|(?:(?:(?:(?:(?:(?:[0-9a-f]{1,4})):){0,2}(?:(?:[0-9a-f]{1,4})))?::(?:(?:(?:[0-9a-f]{1,4})):){2})(?:(?:(?:(?:(?:[0-9a-f]{1,4})):(?:(?:[0-9a-f]{1,4})))|(?:(?:(?:(?:(?:25[0-5]|(?:[1-9]|1[0-9]|2[0-4])?[0-9]))\.){3}(?:(?:25[0-5]|(?:[1-9]|1[0-9]|2[0-4])?[0-9])))))))|(?:(?:(?:(?:(?:(?:[0-9a-f]{1,4})):){0,3}(?:(?:[0-9a-f]{1,4})))?::(?:(?:[0-9a-f]{1,4})):)(?:(?:(?:(?:(?:[0-9a-f]{1,4})):(?:(?:[0-9a-f]{1,4})))|(?:(?:(?:(?:(?:25[0-5]|(?:[1-9]|1[0-9]|2[0-4])?[0-9]))\.){3}(?:(?:25[0-5]|(?:[1-9]|1[0-9]|2[0-4])?[0-9])))))))|(?:(?:(?:(?:(?:(?:[0-9a-f]{1,4})):){0,4}(?:(?:[0-9a-f]{1,4})))?::)(?:(?:(?:(?:(?:[0-9a-f]{1,4})):(?:(?:[0-9a-f]{1,4})))|(?:(?:(?:(?:(?:25[0-5]|(?:[1-9]|1[0-9]|2[0-4])?[0-9]))\.){3}(?:(?:25[0-5]|(?:[1-9]|1[0-9]|2[0-4])?[0-9])))))))|(?:(?:(?:(?:(?:(?:[0-9a-f]{1,4})):){0,5}(?:(?:[0-9a-f]{1,4})))?::)(?:(?:[0-9a-f]{1,4})))|(?:(?:(?:(?:(?:(?:[0-9a-f]{1,4})):){0,6}(?:(?:[0-9a-f]{1,4})))?::))))
                \]  # an IPv6 address
            )
            (:[0-9]+)?                              # a port (optional)
            (/?|/\S+|\?\S*|\#\S*)                   # a /, nothing, a / with something, a query or a fragment
        $~ixu';

        return preg_match($pattern, $value) > 0;
    }

    /**
     * Get the size of an attribute.
     *
     * @param  string  $attribute
     * @param  mixed   $value
     * @return mixed
     */
    protected function getSize($attribute, $value)
    {
        $hasNumeric = $this->hasRule($attribute, $this->numericRules);

        // This method will determine if the attribute is a number, string, or file and
        // return the proper size accordingly. If it is a number, then number itself
        // is the size. If it is a file, we take kilobytes, and for a string the
        // entire length of the string will be considered the attribute size.
        if (is_numeric($value) && $hasNumeric) {
            return $value;
        } elseif (is_array($value)) {
            return count($value);
        } elseif ($value instanceof File) {
            return $value->getSize() / 1024;
        }

        return mb_strlen($value);
    }

    /**
     * Check that the given value is a valid file instance.
     *
     * @param  mixed  $value
     * @return bool
     */
    public function isValidFileInstance($value)
    {
        if ($value instanceof UploadedFile && ! $value->isValid()) {
            return false;
        }

        return $value instanceof File;
    }

    /**
     * Determine if a comparison passes between the given values.
     *
     * @param  mixed  $first
     * @param  mixed  $second
     * @param  string  $operator
     * @return bool
     */
    protected function compare($first, $second, $operator)
    {
        switch ($operator) {
            case '<':
                return $first < $second;
            case '>':
                return $first > $second;
            case '<=':
                return $first <= $second;
            case '>=':
                return $first >= $second;
            default:
                throw new InvalidArgumentException;
        }
    }

    /**
     * Parse named parameters to $key => $value items.
     *
     * @param  array  $parameters
     * @return array
     */
    protected function parseNamedParameters($parameters)
    {
        return array_reduce($parameters, function ($result, $item) {
            list($key, $value) = array_pad(explode('=', $item, 2), 2, null);

            $result[$key] = $value;

            return $result;
        });
    }

    /**
     * Require a certain number of parameters to be present.
     *
     * @param  int    $count
     * @param  array  $parameters
     * @param  string  $rule
     * @return void
     *
     * @throws \InvalidArgumentException
     */
    protected function requireParameterCount($count, $parameters, $rule)
    {
        if (count($parameters) < $count) {
            throw new InvalidArgumentException("Validation rule $rule requires at least $count parameters.");
        }
    }
}<|MERGE_RESOLUTION|>--- conflicted
+++ resolved
@@ -917,15 +917,11 @@
             return false;
         }
 
-<<<<<<< HEAD
+        if ($this->shouldBlockPhpUpload($value, $parameters)) {
+            return false;
+        }
+
         return $value->getPath() !== '' && in_array($value->guessExtension(), $parameters);
-=======
-        if ($this->shouldBlockPhpUpload($value, $parameters)) {
-            return false;
-        }
-
-        return $value->getPath() != '' && in_array($value->guessExtension(), $parameters);
->>>>>>> b8300578
     }
 
     /**
@@ -942,15 +938,11 @@
             return false;
         }
 
-<<<<<<< HEAD
+        if ($this->shouldBlockPhpUpload($value, $parameters)) {
+            return false;
+        }
+
         return $value->getPath() !== '' &&
-=======
-        if ($this->shouldBlockPhpUpload($value, $parameters)) {
-            return false;
-        }
-
-        return $value->getPath() != '' &&
->>>>>>> b8300578
                 (in_array($value->getMimeType(), $parameters) ||
                  in_array(explode('/', $value->getMimeType())[0].'/*', $parameters));
     }
