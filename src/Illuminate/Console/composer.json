{
    "name": "illuminate/console",
    "description": "The Illuminate Console package.",
    "license": "MIT",
    "homepage": "https://laravel.com",
    "support": {
        "issues": "https://github.com/laravel/framework/issues",
        "source": "https://github.com/laravel/framework"
    },
    "authors": [
        {
            "name": "Taylor Otwell",
            "email": "taylor@laravel.com"
        }
    ],
    "require": {
        "php": "^8.1",
        "illuminate/collections": "^10.0",
        "illuminate/contracts": "^10.0",
        "illuminate/macroable": "^10.0",
        "illuminate/support": "^10.0",
        "illuminate/view": "^10.0",
        "nunomaduro/termwind": "^1.13",
<<<<<<< HEAD
        "symfony/console": "^6.2",
        "symfony/process": "^6.2"
=======
        "symfony/console": "^6.0.9",
        "symfony/process": "^6.0"
>>>>>>> 470f0dad
    },
    "autoload": {
        "psr-4": {
            "Illuminate\\Console\\": ""
        }
    },
    "extra": {
        "branch-alias": {
            "dev-master": "10.x-dev"
        }
    },
    "suggest": {
<<<<<<< HEAD
        "dragonmantank/cron-expression": "Required to use scheduler (^3.1).",
        "guzzlehttp/guzzle": "Required to use the ping methods on schedules (^7.2).",
        "illuminate/bus": "Required to use the scheduled job dispatcher (^10.0).",
        "illuminate/container": "Required to use the scheduler (^10.0).",
        "illuminate/filesystem": "Required to use the generator command (^10.0).",
        "illuminate/queue": "Required to use closures for scheduled jobs (^10.0)."
=======
        "dragonmantank/cron-expression": "Required to use scheduler (^3.3.2).",
        "guzzlehttp/guzzle": "Required to use the ping methods on schedules (^7.5).",
        "illuminate/bus": "Required to use the scheduled job dispatcher (^9.0).",
        "illuminate/container": "Required to use the scheduler (^9.0).",
        "illuminate/filesystem": "Required to use the generator command (^9.0).",
        "illuminate/queue": "Required to use closures for scheduled jobs (^9.0)."
>>>>>>> 470f0dad
    },
    "config": {
        "sort-packages": true
    },
    "minimum-stability": "dev"
}<|MERGE_RESOLUTION|>--- conflicted
+++ resolved
@@ -21,13 +21,8 @@
         "illuminate/support": "^10.0",
         "illuminate/view": "^10.0",
         "nunomaduro/termwind": "^1.13",
-<<<<<<< HEAD
         "symfony/console": "^6.2",
         "symfony/process": "^6.2"
-=======
-        "symfony/console": "^6.0.9",
-        "symfony/process": "^6.0"
->>>>>>> 470f0dad
     },
     "autoload": {
         "psr-4": {
@@ -40,21 +35,12 @@
         }
     },
     "suggest": {
-<<<<<<< HEAD
-        "dragonmantank/cron-expression": "Required to use scheduler (^3.1).",
-        "guzzlehttp/guzzle": "Required to use the ping methods on schedules (^7.2).",
+        "dragonmantank/cron-expression": "Required to use scheduler (^3.3.2).",
+        "guzzlehttp/guzzle": "Required to use the ping methods on schedules (^7.5).",
         "illuminate/bus": "Required to use the scheduled job dispatcher (^10.0).",
         "illuminate/container": "Required to use the scheduler (^10.0).",
         "illuminate/filesystem": "Required to use the generator command (^10.0).",
         "illuminate/queue": "Required to use closures for scheduled jobs (^10.0)."
-=======
-        "dragonmantank/cron-expression": "Required to use scheduler (^3.3.2).",
-        "guzzlehttp/guzzle": "Required to use the ping methods on schedules (^7.5).",
-        "illuminate/bus": "Required to use the scheduled job dispatcher (^9.0).",
-        "illuminate/container": "Required to use the scheduler (^9.0).",
-        "illuminate/filesystem": "Required to use the generator command (^9.0).",
-        "illuminate/queue": "Required to use closures for scheduled jobs (^9.0)."
->>>>>>> 470f0dad
     },
     "config": {
         "sort-packages": true
