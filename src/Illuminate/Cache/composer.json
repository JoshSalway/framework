{
    "name": "illuminate/cache",
    "license": "MIT",
    "authors": [
        {
            "name": "Taylor Otwell",
            "email": "taylorotwell@gmail.com"
        }
    ],
    "require": {
        "php": ">=5.3.0",
<<<<<<< HEAD
        "illuminate/database": "4.1.x",
        "illuminate/encryption": "4.1.x",
        "illuminate/filesystem": "4.1.x",
        "illuminate/redis": "4.1.x",
        "illuminate/support": "4.1.x"
=======
        "illuminate/support": "4.0.x"
>>>>>>> 5c8fabe0
    },
    "require-dev": {
        "phpunit/phpunit": "3.7.*",
        "illuminate/database": "4.0.x",
        "illuminate/encryption": "4.0.x",
        "illuminate/filesystem": "4.0.x",
        "illuminate/redis": "4.0.x"
    },
    "autoload": {
        "psr-0": {"Illuminate\\Cache": ""}
    },
    "target-dir": "Illuminate/Cache",
    "extra": {
        "branch-alias": {
            "dev-master": "4.1-dev"
        }
    },
    "minimum-stability": "dev"
}<|MERGE_RESOLUTION|>--- conflicted
+++ resolved
@@ -9,22 +9,14 @@
     ],
     "require": {
         "php": ">=5.3.0",
-<<<<<<< HEAD
+        "illuminate/support": "4.1.x"
+    },
+    "require-dev": {
+        "phpunit/phpunit": "3.7.*",
         "illuminate/database": "4.1.x",
         "illuminate/encryption": "4.1.x",
         "illuminate/filesystem": "4.1.x",
-        "illuminate/redis": "4.1.x",
-        "illuminate/support": "4.1.x"
-=======
-        "illuminate/support": "4.0.x"
->>>>>>> 5c8fabe0
-    },
-    "require-dev": {
-        "phpunit/phpunit": "3.7.*",
-        "illuminate/database": "4.0.x",
-        "illuminate/encryption": "4.0.x",
-        "illuminate/filesystem": "4.0.x",
-        "illuminate/redis": "4.0.x"
+        "illuminate/redis": "4.1.x"
     },
     "autoload": {
         "psr-0": {"Illuminate\\Cache": ""}
