--- conflicted
+++ resolved
@@ -86,15 +86,12 @@
 
         foreach ($this->connectionsToTransact() as $name) {
             $connection = $database->connection($name);
-<<<<<<< HEAD
 
             if ($this->usingInMemoryDatabase()) {
                 RefreshDatabaseState::$inMemoryConnections[$name] ??= $connection->getPdo();
             }
 
-=======
             $connection->setTransactionManager($transactionsManager);
->>>>>>> 6014dd45
             $dispatcher = $connection->getEventDispatcher();
 
             $connection->unsetEventDispatcher();
