--- conflicted
+++ resolved
@@ -43,11 +43,7 @@
      *
      * @var string
      */
-<<<<<<< HEAD
     const VERSION = '11.x-dev';
-=======
-    const VERSION = '10.38.1';
->>>>>>> c38ff560
 
     /**
      * The base path for the Laravel installation.
