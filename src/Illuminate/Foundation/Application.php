<?php

namespace Illuminate\Foundation;

use Closure;
use Illuminate\Container\Container;
use Illuminate\Contracts\Foundation\Application as ApplicationContract;
use Illuminate\Contracts\Foundation\CachesConfiguration;
use Illuminate\Contracts\Foundation\CachesRoutes;
use Illuminate\Contracts\Http\Kernel as HttpKernelContract;
use Illuminate\Events\EventServiceProvider;
use Illuminate\Filesystem\Filesystem;
use Illuminate\Foundation\Bootstrap\LoadEnvironmentVariables;
use Illuminate\Foundation\Events\LocaleUpdated;
use Illuminate\Http\Request;
use Illuminate\Log\LogServiceProvider;
use Illuminate\Routing\RoutingServiceProvider;
use Illuminate\Support\Arr;
use Illuminate\Support\Collection;
use Illuminate\Support\Env;
use Illuminate\Support\ServiceProvider;
use Illuminate\Support\Str;
use RuntimeException;
use Symfony\Component\HttpFoundation\Request as SymfonyRequest;
use Symfony\Component\HttpFoundation\Response as SymfonyResponse;
use Symfony\Component\HttpKernel\Exception\HttpException;
use Symfony\Component\HttpKernel\Exception\NotFoundHttpException;
use Symfony\Component\HttpKernel\HttpKernelInterface;

class Application extends Container implements ApplicationContract, CachesConfiguration, CachesRoutes, HttpKernelInterface
{
    /**
     * The Laravel framework version.
     *
     * @var string
     */
<<<<<<< HEAD
    const VERSION = '9.x-dev';
=======
    const VERSION = '8.62.0';
>>>>>>> 43c8bff8

    /**
     * The base path for the Laravel installation.
     *
     * @var string
     */
    protected $basePath;

    /**
     * Indicates if the application has been bootstrapped before.
     *
     * @var bool
     */
    protected $hasBeenBootstrapped = false;

    /**
     * Indicates if the application has "booted".
     *
     * @var bool
     */
    protected $booted = false;

    /**
     * The array of booting callbacks.
     *
     * @var callable[]
     */
    protected $bootingCallbacks = [];

    /**
     * The array of booted callbacks.
     *
     * @var callable[]
     */
    protected $bootedCallbacks = [];

    /**
     * The array of terminating callbacks.
     *
     * @var callable[]
     */
    protected $terminatingCallbacks = [];

    /**
     * All of the registered service providers.
     *
     * @var \Illuminate\Support\ServiceProvider[]
     */
    protected $serviceProviders = [];

    /**
     * The names of the loaded service providers.
     *
     * @var array
     */
    protected $loadedProviders = [];

    /**
     * The deferred services and their providers.
     *
     * @var array
     */
    protected $deferredServices = [];

    /**
     * The custom application path defined by the developer.
     *
     * @var string
     */
    protected $appPath;

    /**
     * The custom database path defined by the developer.
     *
     * @var string
     */
    protected $databasePath;

    /**
     * The custom language file path defined by the developer.
     *
     * @var string
     */
    protected $langPath;

    /**
     * The custom storage path defined by the developer.
     *
     * @var string
     */
    protected $storagePath;

    /**
     * The custom environment path defined by the developer.
     *
     * @var string
     */
    protected $environmentPath;

    /**
     * The environment file to load during bootstrapping.
     *
     * @var string
     */
    protected $environmentFile = '.env';

    /**
     * Indicates if the application is running in the console.
     *
     * @var bool|null
     */
    protected $isRunningInConsole;

    /**
     * The application namespace.
     *
     * @var string
     */
    protected $namespace;

    /**
     * The prefixes of absolute cache paths for use during normalization.
     *
     * @var string[]
     */
    protected $absoluteCachePathPrefixes = ['/', '\\'];

    /**
     * Create a new Illuminate application instance.
     *
     * @param  string|null  $basePath
     * @return void
     */
    public function __construct($basePath = null)
    {
        if ($basePath) {
            $this->setBasePath($basePath);
        }

        $this->registerBaseBindings();
        $this->registerBaseServiceProviders();
        $this->registerCoreContainerAliases();
    }

    /**
     * Get the version number of the application.
     *
     * @return string
     */
    public function version()
    {
        return static::VERSION;
    }

    /**
     * Register the basic bindings into the container.
     *
     * @return void
     */
    protected function registerBaseBindings()
    {
        static::setInstance($this);

        $this->instance('app', $this);

        $this->instance(Container::class, $this);
        $this->singleton(Mix::class);

        $this->singleton(PackageManifest::class, function () {
            return new PackageManifest(
                new Filesystem, $this->basePath(), $this->getCachedPackagesPath()
            );
        });
    }

    /**
     * Register all of the base service providers.
     *
     * @return void
     */
    protected function registerBaseServiceProviders()
    {
        $this->register(new EventServiceProvider($this));
        $this->register(new LogServiceProvider($this));
        $this->register(new RoutingServiceProvider($this));
    }

    /**
     * Run the given array of bootstrap classes.
     *
     * @param  string[]  $bootstrappers
     * @return void
     */
    public function bootstrapWith(array $bootstrappers)
    {
        $this->hasBeenBootstrapped = true;

        foreach ($bootstrappers as $bootstrapper) {
            $this['events']->dispatch('bootstrapping: '.$bootstrapper, [$this]);

            $this->make($bootstrapper)->bootstrap($this);

            $this['events']->dispatch('bootstrapped: '.$bootstrapper, [$this]);
        }
    }

    /**
     * Register a callback to run after loading the environment.
     *
     * @param  \Closure  $callback
     * @return void
     */
    public function afterLoadingEnvironment(Closure $callback)
    {
        return $this->afterBootstrapping(
            LoadEnvironmentVariables::class, $callback
        );
    }

    /**
     * Register a callback to run before a bootstrapper.
     *
     * @param  string  $bootstrapper
     * @param  \Closure  $callback
     * @return void
     */
    public function beforeBootstrapping($bootstrapper, Closure $callback)
    {
        $this['events']->listen('bootstrapping: '.$bootstrapper, $callback);
    }

    /**
     * Register a callback to run after a bootstrapper.
     *
     * @param  string  $bootstrapper
     * @param  \Closure  $callback
     * @return void
     */
    public function afterBootstrapping($bootstrapper, Closure $callback)
    {
        $this['events']->listen('bootstrapped: '.$bootstrapper, $callback);
    }

    /**
     * Determine if the application has been bootstrapped before.
     *
     * @return bool
     */
    public function hasBeenBootstrapped()
    {
        return $this->hasBeenBootstrapped;
    }

    /**
     * Set the base path for the application.
     *
     * @param  string  $basePath
     * @return $this
     */
    public function setBasePath($basePath)
    {
        $this->basePath = rtrim($basePath, '\/');

        $this->bindPathsInContainer();

        return $this;
    }

    /**
     * Bind all of the application paths in the container.
     *
     * @return void
     */
    protected function bindPathsInContainer()
    {
        $this->instance('path', $this->path());
        $this->instance('path.base', $this->basePath());
        $this->instance('path.lang', $this->langPath());
        $this->instance('path.config', $this->configPath());
        $this->instance('path.public', $this->publicPath());
        $this->instance('path.storage', $this->storagePath());
        $this->instance('path.database', $this->databasePath());
        $this->instance('path.resources', $this->resourcePath());
        $this->instance('path.bootstrap', $this->bootstrapPath());
    }

    /**
     * Get the path to the application "app" directory.
     *
     * @param  string  $path
     * @return string
     */
    public function path($path = '')
    {
        $appPath = $this->appPath ?: $this->basePath.DIRECTORY_SEPARATOR.'app';

        return $appPath.($path ? DIRECTORY_SEPARATOR.$path : $path);
    }

    /**
     * Set the application directory.
     *
     * @param  string  $path
     * @return $this
     */
    public function useAppPath($path)
    {
        $this->appPath = $path;

        $this->instance('path', $path);

        return $this;
    }

    /**
     * Get the base path of the Laravel installation.
     *
     * @param  string  $path
     * @return string
     */
    public function basePath($path = '')
    {
        return $this->basePath.($path ? DIRECTORY_SEPARATOR.$path : $path);
    }

    /**
     * Get the path to the bootstrap directory.
     *
     * @param  string  $path
     * @return string
     */
    public function bootstrapPath($path = '')
    {
        return $this->basePath.DIRECTORY_SEPARATOR.'bootstrap'.($path ? DIRECTORY_SEPARATOR.$path : $path);
    }

    /**
     * Get the path to the application configuration files.
     *
     * @param  string  $path
     * @return string
     */
    public function configPath($path = '')
    {
        return $this->basePath.DIRECTORY_SEPARATOR.'config'.($path ? DIRECTORY_SEPARATOR.$path : $path);
    }

    /**
     * Get the path to the database directory.
     *
     * @param  string  $path
     * @return string
     */
    public function databasePath($path = '')
    {
        return ($this->databasePath ?: $this->basePath.DIRECTORY_SEPARATOR.'database').($path ? DIRECTORY_SEPARATOR.$path : $path);
    }

    /**
     * Set the database directory.
     *
     * @param  string  $path
     * @return $this
     */
    public function useDatabasePath($path)
    {
        $this->databasePath = $path;

        $this->instance('path.database', $path);

        return $this;
    }

    /**
     * Get the path to the language files.
     *
     * @return string
     */
    public function langPath()
    {
        if ($this->langPath) {
            return $this->langPath;
        }

        if (is_dir($path = $this->resourcePath().DIRECTORY_SEPARATOR.'lang')) {
            return $path;
        }

        return $this->basePath().DIRECTORY_SEPARATOR.'lang';
    }

    /**
     * Set the language file directory.
     *
     * @param  string  $path
     * @return $this
     */
    public function useLangPath($path)
    {
        $this->langPath = $path;

        $this->instance('path.lang', $path);

        return $this;
    }

    /**
     * Get the path to the public / web directory.
     *
     * @return string
     */
    public function publicPath()
    {
        return $this->basePath.DIRECTORY_SEPARATOR.'public';
    }

    /**
     * Get the path to the storage directory.
     *
     * @return string
     */
    public function storagePath()
    {
        return $this->storagePath ?: $this->basePath.DIRECTORY_SEPARATOR.'storage';
    }

    /**
     * Set the storage directory.
     *
     * @param  string  $path
     * @return $this
     */
    public function useStoragePath($path)
    {
        $this->storagePath = $path;

        $this->instance('path.storage', $path);

        return $this;
    }

    /**
     * Get the path to the resources directory.
     *
     * @param  string  $path
     * @return string
     */
    public function resourcePath($path = '')
    {
        return $this->basePath.DIRECTORY_SEPARATOR.'resources'.($path ? DIRECTORY_SEPARATOR.$path : $path);
    }

    /**
     * Get the path to the views directory.
     *
     * This method returns the first configured path in the array of view paths.
     *
     * @param  string  $path
     * @return string
     */
    public function viewPath($path = '')
    {
        $basePath = $this['config']->get('view.paths')[0];

        return rtrim($basePath, DIRECTORY_SEPARATOR).($path ? DIRECTORY_SEPARATOR.$path : $path);
    }

    /**
     * Get the path to the environment file directory.
     *
     * @return string
     */
    public function environmentPath()
    {
        return $this->environmentPath ?: $this->basePath;
    }

    /**
     * Set the directory for the environment file.
     *
     * @param  string  $path
     * @return $this
     */
    public function useEnvironmentPath($path)
    {
        $this->environmentPath = $path;

        return $this;
    }

    /**
     * Set the environment file to be loaded during bootstrapping.
     *
     * @param  string  $file
     * @return $this
     */
    public function loadEnvironmentFrom($file)
    {
        $this->environmentFile = $file;

        return $this;
    }

    /**
     * Get the environment file the application is using.
     *
     * @return string
     */
    public function environmentFile()
    {
        return $this->environmentFile ?: '.env';
    }

    /**
     * Get the fully qualified path to the environment file.
     *
     * @return string
     */
    public function environmentFilePath()
    {
        return $this->environmentPath().DIRECTORY_SEPARATOR.$this->environmentFile();
    }

    /**
     * Get or check the current application environment.
     *
     * @param  string|array  $environments
     * @return string|bool
     */
    public function environment(...$environments)
    {
        if (count($environments) > 0) {
            $patterns = is_array($environments[0]) ? $environments[0] : $environments;

            return Str::is($patterns, $this['env']);
        }

        return $this['env'];
    }

    /**
     * Determine if the application is in the local environment.
     *
     * @return bool
     */
    public function isLocal()
    {
        return $this['env'] === 'local';
    }

    /**
     * Determine if the application is in the production environment.
     *
     * @return bool
     */
    public function isProduction()
    {
        return $this['env'] === 'production';
    }

    /**
     * Detect the application's current environment.
     *
     * @param  \Closure  $callback
     * @return string
     */
    public function detectEnvironment(Closure $callback)
    {
        $args = $_SERVER['argv'] ?? null;

        return $this['env'] = (new EnvironmentDetector)->detect($callback, $args);
    }

    /**
     * Determine if the application is running in the console.
     *
     * @return bool
     */
    public function runningInConsole()
    {
        if ($this->isRunningInConsole === null) {
            $this->isRunningInConsole = Env::get('APP_RUNNING_IN_CONSOLE') ?? (\PHP_SAPI === 'cli' || \PHP_SAPI === 'phpdbg');
        }

        return $this->isRunningInConsole;
    }

    /**
     * Determine if the application is running unit tests.
     *
     * @return bool
     */
    public function runningUnitTests()
    {
        return $this['env'] === 'testing';
    }

    /**
     * Register all of the configured providers.
     *
     * @return void
     */
    public function registerConfiguredProviders()
    {
        $providers = Collection::make($this->make('config')->get('app.providers'))
                        ->partition(function ($provider) {
                            return strpos($provider, 'Illuminate\\') === 0;
                        });

        $providers->splice(1, 0, [$this->make(PackageManifest::class)->providers()]);

        (new ProviderRepository($this, new Filesystem, $this->getCachedServicesPath()))
                    ->load($providers->collapse()->toArray());
    }

    /**
     * Register a service provider with the application.
     *
     * @param  \Illuminate\Support\ServiceProvider|string  $provider
     * @param  bool  $force
     * @return \Illuminate\Support\ServiceProvider
     */
    public function register($provider, $force = false)
    {
        if (($registered = $this->getProvider($provider)) && ! $force) {
            return $registered;
        }

        // If the given "provider" is a string, we will resolve it, passing in the
        // application instance automatically for the developer. This is simply
        // a more convenient way of specifying your service provider classes.
        if (is_string($provider)) {
            $provider = $this->resolveProvider($provider);
        }

        $provider->register();

        // If there are bindings / singletons set as properties on the provider we
        // will spin through them and register them with the application, which
        // serves as a convenience layer while registering a lot of bindings.
        if (property_exists($provider, 'bindings')) {
            foreach ($provider->bindings as $key => $value) {
                $this->bind($key, $value);
            }
        }

        if (property_exists($provider, 'singletons')) {
            foreach ($provider->singletons as $key => $value) {
                $this->singleton($key, $value);
            }
        }

        $this->markAsRegistered($provider);

        // If the application has already booted, we will call this boot method on
        // the provider class so it has an opportunity to do its boot logic and
        // will be ready for any usage by this developer's application logic.
        if ($this->isBooted()) {
            $this->bootProvider($provider);
        }

        return $provider;
    }

    /**
     * Get the registered service provider instance if it exists.
     *
     * @param  \Illuminate\Support\ServiceProvider|string  $provider
     * @return \Illuminate\Support\ServiceProvider|null
     */
    public function getProvider($provider)
    {
        return array_values($this->getProviders($provider))[0] ?? null;
    }

    /**
     * Get the registered service provider instances if any exist.
     *
     * @param  \Illuminate\Support\ServiceProvider|string  $provider
     * @return array
     */
    public function getProviders($provider)
    {
        $name = is_string($provider) ? $provider : get_class($provider);

        return Arr::where($this->serviceProviders, function ($value) use ($name) {
            return $value instanceof $name;
        });
    }

    /**
     * Resolve a service provider instance from the class name.
     *
     * @param  string  $provider
     * @return \Illuminate\Support\ServiceProvider
     */
    public function resolveProvider($provider)
    {
        return new $provider($this);
    }

    /**
     * Mark the given provider as registered.
     *
     * @param  \Illuminate\Support\ServiceProvider  $provider
     * @return void
     */
    protected function markAsRegistered($provider)
    {
        $this->serviceProviders[] = $provider;

        $this->loadedProviders[get_class($provider)] = true;
    }

    /**
     * Load and boot all of the remaining deferred providers.
     *
     * @return void
     */
    public function loadDeferredProviders()
    {
        // We will simply spin through each of the deferred providers and register each
        // one and boot them if the application has booted. This should make each of
        // the remaining services available to this application for immediate use.
        foreach ($this->deferredServices as $service => $provider) {
            $this->loadDeferredProvider($service);
        }

        $this->deferredServices = [];
    }

    /**
     * Load the provider for a deferred service.
     *
     * @param  string  $service
     * @return void
     */
    public function loadDeferredProvider($service)
    {
        if (! $this->isDeferredService($service)) {
            return;
        }

        $provider = $this->deferredServices[$service];

        // If the service provider has not already been loaded and registered we can
        // register it with the application and remove the service from this list
        // of deferred services, since it will already be loaded on subsequent.
        if (! isset($this->loadedProviders[$provider])) {
            $this->registerDeferredProvider($provider, $service);
        }
    }

    /**
     * Register a deferred provider and service.
     *
     * @param  string  $provider
     * @param  string|null  $service
     * @return void
     */
    public function registerDeferredProvider($provider, $service = null)
    {
        // Once the provider that provides the deferred service has been registered we
        // will remove it from our local list of the deferred services with related
        // providers so that this container does not try to resolve it out again.
        if ($service) {
            unset($this->deferredServices[$service]);
        }

        $this->register($instance = new $provider($this));

        if (! $this->isBooted()) {
            $this->booting(function () use ($instance) {
                $this->bootProvider($instance);
            });
        }
    }

    /**
     * Resolve the given type from the container.
     *
     * @param  string  $abstract
     * @param  array  $parameters
     * @return mixed
     */
    public function make($abstract, array $parameters = [])
    {
        $this->loadDeferredProviderIfNeeded($abstract = $this->getAlias($abstract));

        return parent::make($abstract, $parameters);
    }

    /**
     * Resolve the given type from the container.
     *
     * @param  string  $abstract
     * @param  array  $parameters
     * @param  bool  $raiseEvents
     * @return mixed
     */
    protected function resolve($abstract, $parameters = [], $raiseEvents = true)
    {
        $this->loadDeferredProviderIfNeeded($abstract = $this->getAlias($abstract));

        return parent::resolve($abstract, $parameters, $raiseEvents);
    }

    /**
     * Load the deferred provider if the given type is a deferred service and the instance has not been loaded.
     *
     * @param  string  $abstract
     * @return void
     */
    protected function loadDeferredProviderIfNeeded($abstract)
    {
        if ($this->isDeferredService($abstract) && ! isset($this->instances[$abstract])) {
            $this->loadDeferredProvider($abstract);
        }
    }

    /**
     * Determine if the given abstract type has been bound.
     *
     * @param  string  $abstract
     * @return bool
     */
    public function bound($abstract)
    {
        return $this->isDeferredService($abstract) || parent::bound($abstract);
    }

    /**
     * Determine if the application has booted.
     *
     * @return bool
     */
    public function isBooted()
    {
        return $this->booted;
    }

    /**
     * Boot the application's service providers.
     *
     * @return void
     */
    public function boot()
    {
        if ($this->isBooted()) {
            return;
        }

        // Once the application has booted we will also fire some "booted" callbacks
        // for any listeners that need to do work after this initial booting gets
        // finished. This is useful when ordering the boot-up processes we run.
        $this->fireAppCallbacks($this->bootingCallbacks);

        array_walk($this->serviceProviders, function ($p) {
            $this->bootProvider($p);
        });

        $this->booted = true;

        $this->fireAppCallbacks($this->bootedCallbacks);
    }

    /**
     * Boot the given service provider.
     *
     * @param  \Illuminate\Support\ServiceProvider  $provider
     * @return void
     */
    protected function bootProvider(ServiceProvider $provider)
    {
        $provider->callBootingCallbacks();

        if (method_exists($provider, 'boot')) {
            $this->call([$provider, 'boot']);
        }

        $provider->callBootedCallbacks();
    }

    /**
     * Register a new boot listener.
     *
     * @param  callable  $callback
     * @return void
     */
    public function booting($callback)
    {
        $this->bootingCallbacks[] = $callback;
    }

    /**
     * Register a new "booted" listener.
     *
     * @param  callable  $callback
     * @return void
     */
    public function booted($callback)
    {
        $this->bootedCallbacks[] = $callback;

        if ($this->isBooted()) {
            $this->fireAppCallbacks([$callback]);
        }
    }

    /**
     * Call the booting callbacks for the application.
     *
     * @param  callable[]  $callbacks
     * @return void
     */
    protected function fireAppCallbacks(array $callbacks)
    {
        foreach ($callbacks as $callback) {
            $callback($this);
        }
    }

    /**
     * {@inheritdoc}
     *
     * @return \Symfony\Component\HttpFoundation\Response
     */
    public function handle(SymfonyRequest $request, int $type = self::MAIN_REQUEST, bool $catch = true): SymfonyResponse
    {
        return $this[HttpKernelContract::class]->handle(Request::createFromBase($request));
    }

    /**
     * Determine if middleware has been disabled for the application.
     *
     * @return bool
     */
    public function shouldSkipMiddleware()
    {
        return $this->bound('middleware.disable') &&
               $this->make('middleware.disable') === true;
    }

    /**
     * Get the path to the cached services.php file.
     *
     * @return string
     */
    public function getCachedServicesPath()
    {
        return $this->normalizeCachePath('APP_SERVICES_CACHE', 'cache/services.php');
    }

    /**
     * Get the path to the cached packages.php file.
     *
     * @return string
     */
    public function getCachedPackagesPath()
    {
        return $this->normalizeCachePath('APP_PACKAGES_CACHE', 'cache/packages.php');
    }

    /**
     * Determine if the application configuration is cached.
     *
     * @return bool
     */
    public function configurationIsCached()
    {
        return is_file($this->getCachedConfigPath());
    }

    /**
     * Get the path to the configuration cache file.
     *
     * @return string
     */
    public function getCachedConfigPath()
    {
        return $this->normalizeCachePath('APP_CONFIG_CACHE', 'cache/config.php');
    }

    /**
     * Determine if the application routes are cached.
     *
     * @return bool
     */
    public function routesAreCached()
    {
        return $this['files']->exists($this->getCachedRoutesPath());
    }

    /**
     * Get the path to the routes cache file.
     *
     * @return string
     */
    public function getCachedRoutesPath()
    {
        return $this->normalizeCachePath('APP_ROUTES_CACHE', 'cache/routes-v7.php');
    }

    /**
     * Determine if the application events are cached.
     *
     * @return bool
     */
    public function eventsAreCached()
    {
        return $this['files']->exists($this->getCachedEventsPath());
    }

    /**
     * Get the path to the events cache file.
     *
     * @return string
     */
    public function getCachedEventsPath()
    {
        return $this->normalizeCachePath('APP_EVENTS_CACHE', 'cache/events.php');
    }

    /**
     * Normalize a relative or absolute path to a cache file.
     *
     * @param  string  $key
     * @param  string  $default
     * @return string
     */
    protected function normalizeCachePath($key, $default)
    {
        if (is_null($env = Env::get($key))) {
            return $this->bootstrapPath($default);
        }

        return Str::startsWith($env, $this->absoluteCachePathPrefixes)
                ? $env
                : $this->basePath($env);
    }

    /**
     * Add new prefix to list of absolute path prefixes.
     *
     * @param  string  $prefix
     * @return $this
     */
    public function addAbsoluteCachePathPrefix($prefix)
    {
        $this->absoluteCachePathPrefixes[] = $prefix;

        return $this;
    }

    /**
     * Determine if the application is currently down for maintenance.
     *
     * @return bool
     */
    public function isDownForMaintenance()
    {
        return file_exists($this->storagePath().'/framework/down');
    }

    /**
     * Throw an HttpException with the given data.
     *
     * @param  int  $code
     * @param  string  $message
     * @param  array  $headers
     * @return void
     *
     * @throws \Symfony\Component\HttpKernel\Exception\HttpException
     * @throws \Symfony\Component\HttpKernel\Exception\NotFoundHttpException
     */
    public function abort($code, $message = '', array $headers = [])
    {
        if ($code == 404) {
            throw new NotFoundHttpException($message);
        }

        throw new HttpException($code, $message, null, $headers);
    }

    /**
     * Register a terminating callback with the application.
     *
     * @param  callable|string  $callback
     * @return $this
     */
    public function terminating($callback)
    {
        $this->terminatingCallbacks[] = $callback;

        return $this;
    }

    /**
     * Terminate the application.
     *
     * @return void
     */
    public function terminate()
    {
        foreach ($this->terminatingCallbacks as $terminating) {
            $this->call($terminating);
        }
    }

    /**
     * Get the service providers that have been loaded.
     *
     * @return array
     */
    public function getLoadedProviders()
    {
        return $this->loadedProviders;
    }

    /**
     * Determine if the given service provider is loaded.
     *
     * @param  string  $provider
     * @return bool
     */
    public function providerIsLoaded(string $provider)
    {
        return isset($this->loadedProviders[$provider]);
    }

    /**
     * Get the application's deferred services.
     *
     * @return array
     */
    public function getDeferredServices()
    {
        return $this->deferredServices;
    }

    /**
     * Set the application's deferred services.
     *
     * @param  array  $services
     * @return void
     */
    public function setDeferredServices(array $services)
    {
        $this->deferredServices = $services;
    }

    /**
     * Add an array of services to the application's deferred services.
     *
     * @param  array  $services
     * @return void
     */
    public function addDeferredServices(array $services)
    {
        $this->deferredServices = array_merge($this->deferredServices, $services);
    }

    /**
     * Determine if the given service is a deferred service.
     *
     * @param  string  $service
     * @return bool
     */
    public function isDeferredService($service)
    {
        return isset($this->deferredServices[$service]);
    }

    /**
     * Configure the real-time facade namespace.
     *
     * @param  string  $namespace
     * @return void
     */
    public function provideFacades($namespace)
    {
        AliasLoader::setFacadeNamespace($namespace);
    }

    /**
     * Get the current application locale.
     *
     * @return string
     */
    public function getLocale()
    {
        return $this['config']->get('app.locale');
    }

    /**
     * Get the current application locale.
     *
     * @return string
     */
    public function currentLocale()
    {
        return $this->getLocale();
    }

    /**
     * Get the current application fallback locale.
     *
     * @return string
     */
    public function getFallbackLocale()
    {
        return $this['config']->get('app.fallback_locale');
    }

    /**
     * Set the current application locale.
     *
     * @param  string  $locale
     * @return void
     */
    public function setLocale($locale)
    {
        $this['config']->set('app.locale', $locale);

        $this['translator']->setLocale($locale);

        $this['events']->dispatch(new LocaleUpdated($locale));
    }

    /**
     * Set the current application fallback locale.
     *
     * @param  string  $fallbackLocale
     * @return void
     */
    public function setFallbackLocale($fallbackLocale)
    {
        $this['config']->set('app.fallback_locale', $fallbackLocale);

        $this['translator']->setFallback($fallbackLocale);
    }

    /**
     * Determine if the application locale is the given locale.
     *
     * @param  string  $locale
     * @return bool
     */
    public function isLocale($locale)
    {
        return $this->getLocale() == $locale;
    }

    /**
     * Register the core class aliases in the container.
     *
     * @return void
     */
    public function registerCoreContainerAliases()
    {
        foreach ([
            'app' => [self::class, \Illuminate\Contracts\Container\Container::class, \Illuminate\Contracts\Foundation\Application::class, \Psr\Container\ContainerInterface::class],
            'auth' => [\Illuminate\Auth\AuthManager::class, \Illuminate\Contracts\Auth\Factory::class],
            'auth.driver' => [\Illuminate\Contracts\Auth\Guard::class],
            'blade.compiler' => [\Illuminate\View\Compilers\BladeCompiler::class],
            'cache' => [\Illuminate\Cache\CacheManager::class, \Illuminate\Contracts\Cache\Factory::class],
            'cache.store' => [\Illuminate\Cache\Repository::class, \Illuminate\Contracts\Cache\Repository::class, \Psr\SimpleCache\CacheInterface::class],
            'cache.psr6' => [\Symfony\Component\Cache\Adapter\Psr16Adapter::class, \Symfony\Component\Cache\Adapter\AdapterInterface::class, \Psr\Cache\CacheItemPoolInterface::class],
            'config' => [\Illuminate\Config\Repository::class, \Illuminate\Contracts\Config\Repository::class],
            'cookie' => [\Illuminate\Cookie\CookieJar::class, \Illuminate\Contracts\Cookie\Factory::class, \Illuminate\Contracts\Cookie\QueueingFactory::class],
            'db' => [\Illuminate\Database\DatabaseManager::class, \Illuminate\Database\ConnectionResolverInterface::class],
            'db.connection' => [\Illuminate\Database\Connection::class, \Illuminate\Database\ConnectionInterface::class],
            'db.schema' => [\Illuminate\Database\Schema\Builder::class],
            'encrypter' => [\Illuminate\Encryption\Encrypter::class, \Illuminate\Contracts\Encryption\Encrypter::class, \Illuminate\Contracts\Encryption\StringEncrypter::class],
            'events' => [\Illuminate\Events\Dispatcher::class, \Illuminate\Contracts\Events\Dispatcher::class],
            'files' => [\Illuminate\Filesystem\Filesystem::class],
            'filesystem' => [\Illuminate\Filesystem\FilesystemManager::class, \Illuminate\Contracts\Filesystem\Factory::class],
            'filesystem.disk' => [\Illuminate\Contracts\Filesystem\Filesystem::class],
            'filesystem.cloud' => [\Illuminate\Contracts\Filesystem\Cloud::class],
            'hash' => [\Illuminate\Hashing\HashManager::class],
            'hash.driver' => [\Illuminate\Contracts\Hashing\Hasher::class],
            'translator' => [\Illuminate\Translation\Translator::class, \Illuminate\Contracts\Translation\Translator::class],
            'log' => [\Illuminate\Log\LogManager::class, \Psr\Log\LoggerInterface::class],
            'mail.manager' => [\Illuminate\Mail\MailManager::class, \Illuminate\Contracts\Mail\Factory::class],
            'mailer' => [\Illuminate\Mail\Mailer::class, \Illuminate\Contracts\Mail\Mailer::class, \Illuminate\Contracts\Mail\MailQueue::class],
            'auth.password' => [\Illuminate\Auth\Passwords\PasswordBrokerManager::class, \Illuminate\Contracts\Auth\PasswordBrokerFactory::class],
            'auth.password.broker' => [\Illuminate\Auth\Passwords\PasswordBroker::class, \Illuminate\Contracts\Auth\PasswordBroker::class],
            'queue' => [\Illuminate\Queue\QueueManager::class, \Illuminate\Contracts\Queue\Factory::class, \Illuminate\Contracts\Queue\Monitor::class],
            'queue.connection' => [\Illuminate\Contracts\Queue\Queue::class],
            'queue.failer' => [\Illuminate\Queue\Failed\FailedJobProviderInterface::class],
            'redirect' => [\Illuminate\Routing\Redirector::class],
            'redis' => [\Illuminate\Redis\RedisManager::class, \Illuminate\Contracts\Redis\Factory::class],
            'redis.connection' => [\Illuminate\Redis\Connections\Connection::class, \Illuminate\Contracts\Redis\Connection::class],
            'request' => [\Illuminate\Http\Request::class, \Symfony\Component\HttpFoundation\Request::class],
            'router' => [\Illuminate\Routing\Router::class, \Illuminate\Contracts\Routing\Registrar::class, \Illuminate\Contracts\Routing\BindingRegistrar::class],
            'session' => [\Illuminate\Session\SessionManager::class],
            'session.store' => [\Illuminate\Session\Store::class, \Illuminate\Contracts\Session\Session::class],
            'url' => [\Illuminate\Routing\UrlGenerator::class, \Illuminate\Contracts\Routing\UrlGenerator::class],
            'validator' => [\Illuminate\Validation\Factory::class, \Illuminate\Contracts\Validation\Factory::class],
            'view' => [\Illuminate\View\Factory::class, \Illuminate\Contracts\View\Factory::class],
        ] as $key => $aliases) {
            foreach ($aliases as $alias) {
                $this->alias($key, $alias);
            }
        }
    }

    /**
     * Flush the container of all bindings and resolved instances.
     *
     * @return void
     */
    public function flush()
    {
        parent::flush();

        $this->buildStack = [];
        $this->loadedProviders = [];
        $this->bootedCallbacks = [];
        $this->bootingCallbacks = [];
        $this->deferredServices = [];
        $this->reboundCallbacks = [];
        $this->serviceProviders = [];
        $this->resolvingCallbacks = [];
        $this->terminatingCallbacks = [];
        $this->beforeResolvingCallbacks = [];
        $this->afterResolvingCallbacks = [];
        $this->globalBeforeResolvingCallbacks = [];
        $this->globalResolvingCallbacks = [];
        $this->globalAfterResolvingCallbacks = [];
    }

    /**
     * Get the application namespace.
     *
     * @return string
     *
     * @throws \RuntimeException
     */
    public function getNamespace()
    {
        if (! is_null($this->namespace)) {
            return $this->namespace;
        }

        $composer = json_decode(file_get_contents($this->basePath('composer.json')), true);

        foreach ((array) data_get($composer, 'autoload.psr-4') as $namespace => $path) {
            foreach ((array) $path as $pathChoice) {
                if (realpath($this->path()) === realpath($this->basePath($pathChoice))) {
                    return $this->namespace = $namespace;
                }
            }
        }

        throw new RuntimeException('Unable to detect application namespace.');
    }
}<|MERGE_RESOLUTION|>--- conflicted
+++ resolved
@@ -34,11 +34,7 @@
      *
      * @var string
      */
-<<<<<<< HEAD
     const VERSION = '9.x-dev';
-=======
-    const VERSION = '8.62.0';
->>>>>>> 43c8bff8
 
     /**
      * The base path for the Laravel installation.
