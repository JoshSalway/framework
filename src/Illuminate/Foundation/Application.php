--- conflicted
+++ resolved
@@ -38,11 +38,7 @@
      *
      * @var string
      */
-<<<<<<< HEAD
-    const VERSION = '10.15.0';
-=======
-    const VERSION = '9.52.11';
->>>>>>> 4b8fd76b
+    const VERSION = '10.16.0';
 
     /**
      * The base path for the Laravel installation.
