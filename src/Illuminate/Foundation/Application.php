--- conflicted
+++ resolved
@@ -35,11 +35,7 @@
      *
      * @var string
      */
-<<<<<<< HEAD
-    const VERSION = '9.21.4';
-=======
-    const VERSION = '8.83.21';
->>>>>>> 1b3b06e5
+    const VERSION = '9.21.5';
 
     /**
      * The base path for the Laravel installation.
