<?php

namespace Illuminate\Foundation;

use Closure;
use Illuminate\Container\Container;
use Illuminate\Contracts\Foundation\Application as ApplicationContract;
use Illuminate\Contracts\Foundation\CachesConfiguration;
use Illuminate\Contracts\Foundation\CachesRoutes;
use Illuminate\Contracts\Foundation\MaintenanceMode as MaintenanceModeContract;
use Illuminate\Contracts\Http\Kernel as HttpKernelContract;
use Illuminate\Events\EventServiceProvider;
use Illuminate\Filesystem\Filesystem;
use Illuminate\Foundation\Bootstrap\LoadEnvironmentVariables;
use Illuminate\Foundation\Events\LocaleUpdated;
use Illuminate\Http\Request;
use Illuminate\Log\LogServiceProvider;
use Illuminate\Routing\RoutingServiceProvider;
use Illuminate\Support\Arr;
use Illuminate\Support\Collection;
use Illuminate\Support\Env;
use Illuminate\Support\ServiceProvider;
use Illuminate\Support\Str;
use RuntimeException;
use Symfony\Component\HttpFoundation\Request as SymfonyRequest;
use Symfony\Component\HttpFoundation\Response as SymfonyResponse;
use Symfony\Component\HttpKernel\Exception\HttpException;
use Symfony\Component\HttpKernel\Exception\NotFoundHttpException;
use Symfony\Component\HttpKernel\HttpKernelInterface;

class Application extends Container implements ApplicationContract, CachesConfiguration, CachesRoutes, HttpKernelInterface
{
    /**
     * The Laravel framework version.
     *
     * @var string
     */
<<<<<<< HEAD
    const VERSION = '9.18.0';
=======
    const VERSION = '8.83.18';
>>>>>>> db8188e9

    /**
     * The base path for the Laravel installation.
     *
     * @var string
     */
    protected $basePath;

    /**
     * Indicates if the application has been bootstrapped before.
     *
     * @var bool
     */
    protected $hasBeenBootstrapped = false;

    /**
     * Indicates if the application has "booted".
     *
     * @var bool
     */
    protected $booted = false;

    /**
     * The array of booting callbacks.
     *
     * @var callable[]
     */
    protected $bootingCallbacks = [];

    /**
     * The array of booted callbacks.
     *
     * @var callable[]
     */
    protected $bootedCallbacks = [];

    /**
     * The array of terminating callbacks.
     *
     * @var callable[]
     */
    protected $terminatingCallbacks = [];

    /**
     * All of the registered service providers.
     *
     * @var \Illuminate\Support\ServiceProvider[]
     */
    protected $serviceProviders = [];

    /**
     * The names of the loaded service providers.
     *
     * @var array
     */
    protected $loadedProviders = [];

    /**
     * The deferred services and their providers.
     *
     * @var array
     */
    protected $deferredServices = [];

    /**
     * The custom application path defined by the developer.
     *
     * @var string
     */
    protected $appPath;

    /**
     * The custom database path defined by the developer.
     *
     * @var string
     */
    protected $databasePath;

    /**
     * The custom language file path defined by the developer.
     *
     * @var string
     */
    protected $langPath;

    /**
     * The custom storage path defined by the developer.
     *
     * @var string
     */
    protected $storagePath;

    /**
     * The custom environment path defined by the developer.
     *
     * @var string
     */
    protected $environmentPath;

    /**
     * The environment file to load during bootstrapping.
     *
     * @var string
     */
    protected $environmentFile = '.env';

    /**
     * Indicates if the application is running in the console.
     *
     * @var bool|null
     */
    protected $isRunningInConsole;

    /**
     * The application namespace.
     *
     * @var string
     */
    protected $namespace;

    /**
     * The prefixes of absolute cache paths for use during normalization.
     *
     * @var string[]
     */
    protected $absoluteCachePathPrefixes = ['/', '\\'];

    /**
     * Create a new Illuminate application instance.
     *
     * @param  string|null  $basePath
     * @return void
     */
    public function __construct($basePath = null)
    {
        if ($basePath) {
            $this->setBasePath($basePath);
        }

        $this->registerBaseBindings();
        $this->registerBaseServiceProviders();
        $this->registerCoreContainerAliases();
    }

    /**
     * Get the version number of the application.
     *
     * @return string
     */
    public function version()
    {
        return static::VERSION;
    }

    /**
     * Register the basic bindings into the container.
     *
     * @return void
     */
    protected function registerBaseBindings()
    {
        static::setInstance($this);

        $this->instance('app', $this);

        $this->instance(Container::class, $this);
        $this->singleton(Mix::class);

        $this->singleton(PackageManifest::class, function () {
            return new PackageManifest(
                new Filesystem, $this->basePath(), $this->getCachedPackagesPath()
            );
        });
    }

    /**
     * Register all of the base service providers.
     *
     * @return void
     */
    protected function registerBaseServiceProviders()
    {
        $this->register(new EventServiceProvider($this));
        $this->register(new LogServiceProvider($this));
        $this->register(new RoutingServiceProvider($this));
    }

    /**
     * Run the given array of bootstrap classes.
     *
     * @param  string[]  $bootstrappers
     * @return void
     */
    public function bootstrapWith(array $bootstrappers)
    {
        $this->hasBeenBootstrapped = true;

        foreach ($bootstrappers as $bootstrapper) {
            $this['events']->dispatch('bootstrapping: '.$bootstrapper, [$this]);

            $this->make($bootstrapper)->bootstrap($this);

            $this['events']->dispatch('bootstrapped: '.$bootstrapper, [$this]);
        }
    }

    /**
     * Register a callback to run after loading the environment.
     *
     * @param  \Closure  $callback
     * @return void
     */
    public function afterLoadingEnvironment(Closure $callback)
    {
        $this->afterBootstrapping(
            LoadEnvironmentVariables::class, $callback
        );
    }

    /**
     * Register a callback to run before a bootstrapper.
     *
     * @param  string  $bootstrapper
     * @param  \Closure  $callback
     * @return void
     */
    public function beforeBootstrapping($bootstrapper, Closure $callback)
    {
        $this['events']->listen('bootstrapping: '.$bootstrapper, $callback);
    }

    /**
     * Register a callback to run after a bootstrapper.
     *
     * @param  string  $bootstrapper
     * @param  \Closure  $callback
     * @return void
     */
    public function afterBootstrapping($bootstrapper, Closure $callback)
    {
        $this['events']->listen('bootstrapped: '.$bootstrapper, $callback);
    }

    /**
     * Determine if the application has been bootstrapped before.
     *
     * @return bool
     */
    public function hasBeenBootstrapped()
    {
        return $this->hasBeenBootstrapped;
    }

    /**
     * Set the base path for the application.
     *
     * @param  string  $basePath
     * @return $this
     */
    public function setBasePath($basePath)
    {
        $this->basePath = rtrim($basePath, '\/');

        $this->bindPathsInContainer();

        return $this;
    }

    /**
     * Bind all of the application paths in the container.
     *
     * @return void
     */
    protected function bindPathsInContainer()
    {
        $this->instance('path', $this->path());
        $this->instance('path.base', $this->basePath());
        $this->instance('path.config', $this->configPath());
        $this->instance('path.public', $this->publicPath());
        $this->instance('path.storage', $this->storagePath());
        $this->instance('path.database', $this->databasePath());
        $this->instance('path.resources', $this->resourcePath());
        $this->instance('path.bootstrap', $this->bootstrapPath());

        $this->useLangPath(value(function () {
            if (is_dir($directory = $this->resourcePath('lang'))) {
                return $directory;
            }

            return $this->basePath('lang');
        }));
    }

    /**
     * Get the path to the application "app" directory.
     *
     * @param  string  $path
     * @return string
     */
    public function path($path = '')
    {
        $appPath = $this->appPath ?: $this->basePath.DIRECTORY_SEPARATOR.'app';

        return $appPath.($path != '' ? DIRECTORY_SEPARATOR.$path : '');
    }

    /**
     * Set the application directory.
     *
     * @param  string  $path
     * @return $this
     */
    public function useAppPath($path)
    {
        $this->appPath = $path;

        $this->instance('path', $path);

        return $this;
    }

    /**
     * Get the base path of the Laravel installation.
     *
     * @param  string  $path
     * @return string
     */
    public function basePath($path = '')
    {
        return $this->basePath.($path != '' ? DIRECTORY_SEPARATOR.$path : '');
    }

    /**
     * Get the path to the bootstrap directory.
     *
     * @param  string  $path
     * @return string
     */
    public function bootstrapPath($path = '')
    {
        return $this->basePath.DIRECTORY_SEPARATOR.'bootstrap'.($path != '' ? DIRECTORY_SEPARATOR.$path : '');
    }

    /**
     * Get the path to the application configuration files.
     *
     * @param  string  $path
     * @return string
     */
    public function configPath($path = '')
    {
        return $this->basePath.DIRECTORY_SEPARATOR.'config'.($path != '' ? DIRECTORY_SEPARATOR.$path : '');
    }

    /**
     * Get the path to the database directory.
     *
     * @param  string  $path
     * @return string
     */
    public function databasePath($path = '')
    {
        return ($this->databasePath ?: $this->basePath.DIRECTORY_SEPARATOR.'database').($path != '' ? DIRECTORY_SEPARATOR.$path : '');
    }

    /**
     * Set the database directory.
     *
     * @param  string  $path
     * @return $this
     */
    public function useDatabasePath($path)
    {
        $this->databasePath = $path;

        $this->instance('path.database', $path);

        return $this;
    }

    /**
     * Get the path to the language files.
     *
     * @param  string  $path
     * @return string
     */
    public function langPath($path = '')
    {
        return $this->langPath.($path != '' ? DIRECTORY_SEPARATOR.$path : '');
    }

    /**
     * Set the language file directory.
     *
     * @param  string  $path
     * @return $this
     */
    public function useLangPath($path)
    {
        $this->langPath = $path;

        $this->instance('path.lang', $path);

        return $this;
    }

    /**
     * Get the path to the public / web directory.
     *
     * @return string
     */
    public function publicPath()
    {
        return $this->basePath.DIRECTORY_SEPARATOR.'public';
    }

    /**
     * Get the path to the storage directory.
     *
     * @param  string  $path
     * @return string
     */
    public function storagePath($path = '')
    {
        return ($this->storagePath ?: $this->basePath.DIRECTORY_SEPARATOR.'storage')
                            .($path != '' ? DIRECTORY_SEPARATOR.$path : '');
    }

    /**
     * Set the storage directory.
     *
     * @param  string  $path
     * @return $this
     */
    public function useStoragePath($path)
    {
        $this->storagePath = $path;

        $this->instance('path.storage', $path);

        return $this;
    }

    /**
     * Get the path to the resources directory.
     *
     * @param  string  $path
     * @return string
     */
    public function resourcePath($path = '')
    {
        return $this->basePath.DIRECTORY_SEPARATOR.'resources'.($path != '' ? DIRECTORY_SEPARATOR.$path : '');
    }

    /**
     * Get the path to the views directory.
     *
     * This method returns the first configured path in the array of view paths.
     *
     * @param  string  $path
     * @return string
     */
    public function viewPath($path = '')
    {
        $basePath = $this['config']->get('view.paths')[0];

        return rtrim($basePath, DIRECTORY_SEPARATOR).($path != '' ? DIRECTORY_SEPARATOR.$path : '');
    }

    /**
     * Get the path to the environment file directory.
     *
     * @return string
     */
    public function environmentPath()
    {
        return $this->environmentPath ?: $this->basePath;
    }

    /**
     * Set the directory for the environment file.
     *
     * @param  string  $path
     * @return $this
     */
    public function useEnvironmentPath($path)
    {
        $this->environmentPath = $path;

        return $this;
    }

    /**
     * Set the environment file to be loaded during bootstrapping.
     *
     * @param  string  $file
     * @return $this
     */
    public function loadEnvironmentFrom($file)
    {
        $this->environmentFile = $file;

        return $this;
    }

    /**
     * Get the environment file the application is using.
     *
     * @return string
     */
    public function environmentFile()
    {
        return $this->environmentFile ?: '.env';
    }

    /**
     * Get the fully qualified path to the environment file.
     *
     * @return string
     */
    public function environmentFilePath()
    {
        return $this->environmentPath().DIRECTORY_SEPARATOR.$this->environmentFile();
    }

    /**
     * Get or check the current application environment.
     *
     * @param  string|array  $environments
     * @return string|bool
     */
    public function environment(...$environments)
    {
        if (count($environments) > 0) {
            $patterns = is_array($environments[0]) ? $environments[0] : $environments;

            return Str::is($patterns, $this['env']);
        }

        return $this['env'];
    }

    /**
     * Determine if the application is in the local environment.
     *
     * @return bool
     */
    public function isLocal()
    {
        return $this['env'] === 'local';
    }

    /**
     * Determine if the application is in the production environment.
     *
     * @return bool
     */
    public function isProduction()
    {
        return $this['env'] === 'production';
    }

    /**
     * Detect the application's current environment.
     *
     * @param  \Closure  $callback
     * @return string
     */
    public function detectEnvironment(Closure $callback)
    {
        $args = $_SERVER['argv'] ?? null;

        return $this['env'] = (new EnvironmentDetector)->detect($callback, $args);
    }

    /**
     * Determine if the application is running in the console.
     *
     * @return bool
     */
    public function runningInConsole()
    {
        if ($this->isRunningInConsole === null) {
            $this->isRunningInConsole = Env::get('APP_RUNNING_IN_CONSOLE') ?? (\PHP_SAPI === 'cli' || \PHP_SAPI === 'phpdbg');
        }

        return $this->isRunningInConsole;
    }

    /**
     * Determine if the application is running unit tests.
     *
     * @return bool
     */
    public function runningUnitTests()
    {
        return $this->bound('env') && $this['env'] === 'testing';
    }

    /**
     * Determine if the application is running with debug mode enabled.
     *
     * @return bool
     */
    public function hasDebugModeEnabled()
    {
        return (bool) $this['config']->get('app.debug');
    }

    /**
     * Register all of the configured providers.
     *
     * @return void
     */
    public function registerConfiguredProviders()
    {
        $providers = Collection::make($this->make('config')->get('app.providers'))
                        ->partition(function ($provider) {
                            return str_starts_with($provider, 'Illuminate\\');
                        });

        $providers->splice(1, 0, [$this->make(PackageManifest::class)->providers()]);

        (new ProviderRepository($this, new Filesystem, $this->getCachedServicesPath()))
                    ->load($providers->collapse()->toArray());
    }

    /**
     * Register a service provider with the application.
     *
     * @param  \Illuminate\Support\ServiceProvider|string  $provider
     * @param  bool  $force
     * @return \Illuminate\Support\ServiceProvider
     */
    public function register($provider, $force = false)
    {
        if (($registered = $this->getProvider($provider)) && ! $force) {
            return $registered;
        }

        // If the given "provider" is a string, we will resolve it, passing in the
        // application instance automatically for the developer. This is simply
        // a more convenient way of specifying your service provider classes.
        if (is_string($provider)) {
            $provider = $this->resolveProvider($provider);
        }

        $provider->register();

        // If there are bindings / singletons set as properties on the provider we
        // will spin through them and register them with the application, which
        // serves as a convenience layer while registering a lot of bindings.
        if (property_exists($provider, 'bindings')) {
            foreach ($provider->bindings as $key => $value) {
                $this->bind($key, $value);
            }
        }

        if (property_exists($provider, 'singletons')) {
            foreach ($provider->singletons as $key => $value) {
                $this->singleton($key, $value);
            }
        }

        $this->markAsRegistered($provider);

        // If the application has already booted, we will call this boot method on
        // the provider class so it has an opportunity to do its boot logic and
        // will be ready for any usage by this developer's application logic.
        if ($this->isBooted()) {
            $this->bootProvider($provider);
        }

        return $provider;
    }

    /**
     * Get the registered service provider instance if it exists.
     *
     * @param  \Illuminate\Support\ServiceProvider|string  $provider
     * @return \Illuminate\Support\ServiceProvider|null
     */
    public function getProvider($provider)
    {
        return array_values($this->getProviders($provider))[0] ?? null;
    }

    /**
     * Get the registered service provider instances if any exist.
     *
     * @param  \Illuminate\Support\ServiceProvider|string  $provider
     * @return array
     */
    public function getProviders($provider)
    {
        $name = is_string($provider) ? $provider : get_class($provider);

        return Arr::where($this->serviceProviders, function ($value) use ($name) {
            return $value instanceof $name;
        });
    }

    /**
     * Resolve a service provider instance from the class name.
     *
     * @param  string  $provider
     * @return \Illuminate\Support\ServiceProvider
     */
    public function resolveProvider($provider)
    {
        return new $provider($this);
    }

    /**
     * Mark the given provider as registered.
     *
     * @param  \Illuminate\Support\ServiceProvider  $provider
     * @return void
     */
    protected function markAsRegistered($provider)
    {
        $this->serviceProviders[] = $provider;

        $this->loadedProviders[get_class($provider)] = true;
    }

    /**
     * Load and boot all of the remaining deferred providers.
     *
     * @return void
     */
    public function loadDeferredProviders()
    {
        // We will simply spin through each of the deferred providers and register each
        // one and boot them if the application has booted. This should make each of
        // the remaining services available to this application for immediate use.
        foreach ($this->deferredServices as $service => $provider) {
            $this->loadDeferredProvider($service);
        }

        $this->deferredServices = [];
    }

    /**
     * Load the provider for a deferred service.
     *
     * @param  string  $service
     * @return void
     */
    public function loadDeferredProvider($service)
    {
        if (! $this->isDeferredService($service)) {
            return;
        }

        $provider = $this->deferredServices[$service];

        // If the service provider has not already been loaded and registered we can
        // register it with the application and remove the service from this list
        // of deferred services, since it will already be loaded on subsequent.
        if (! isset($this->loadedProviders[$provider])) {
            $this->registerDeferredProvider($provider, $service);
        }
    }

    /**
     * Register a deferred provider and service.
     *
     * @param  string  $provider
     * @param  string|null  $service
     * @return void
     */
    public function registerDeferredProvider($provider, $service = null)
    {
        // Once the provider that provides the deferred service has been registered we
        // will remove it from our local list of the deferred services with related
        // providers so that this container does not try to resolve it out again.
        if ($service) {
            unset($this->deferredServices[$service]);
        }

        $this->register($instance = new $provider($this));

        if (! $this->isBooted()) {
            $this->booting(function () use ($instance) {
                $this->bootProvider($instance);
            });
        }
    }

    /**
     * Resolve the given type from the container.
     *
     * @param  string  $abstract
     * @param  array  $parameters
     * @return mixed
     */
    public function make($abstract, array $parameters = [])
    {
        $this->loadDeferredProviderIfNeeded($abstract = $this->getAlias($abstract));

        return parent::make($abstract, $parameters);
    }

    /**
     * Resolve the given type from the container.
     *
     * @param  string  $abstract
     * @param  array  $parameters
     * @param  bool  $raiseEvents
     * @return mixed
     */
    protected function resolve($abstract, $parameters = [], $raiseEvents = true)
    {
        $this->loadDeferredProviderIfNeeded($abstract = $this->getAlias($abstract));

        return parent::resolve($abstract, $parameters, $raiseEvents);
    }

    /**
     * Load the deferred provider if the given type is a deferred service and the instance has not been loaded.
     *
     * @param  string  $abstract
     * @return void
     */
    protected function loadDeferredProviderIfNeeded($abstract)
    {
        if ($this->isDeferredService($abstract) && ! isset($this->instances[$abstract])) {
            $this->loadDeferredProvider($abstract);
        }
    }

    /**
     * Determine if the given abstract type has been bound.
     *
     * @param  string  $abstract
     * @return bool
     */
    public function bound($abstract)
    {
        return $this->isDeferredService($abstract) || parent::bound($abstract);
    }

    /**
     * Determine if the application has booted.
     *
     * @return bool
     */
    public function isBooted()
    {
        return $this->booted;
    }

    /**
     * Boot the application's service providers.
     *
     * @return void
     */
    public function boot()
    {
        if ($this->isBooted()) {
            return;
        }

        // Once the application has booted we will also fire some "booted" callbacks
        // for any listeners that need to do work after this initial booting gets
        // finished. This is useful when ordering the boot-up processes we run.
        $this->fireAppCallbacks($this->bootingCallbacks);

        array_walk($this->serviceProviders, function ($p) {
            $this->bootProvider($p);
        });

        $this->booted = true;

        $this->fireAppCallbacks($this->bootedCallbacks);
    }

    /**
     * Boot the given service provider.
     *
     * @param  \Illuminate\Support\ServiceProvider  $provider
     * @return void
     */
    protected function bootProvider(ServiceProvider $provider)
    {
        $provider->callBootingCallbacks();

        if (method_exists($provider, 'boot')) {
            $this->call([$provider, 'boot']);
        }

        $provider->callBootedCallbacks();
    }

    /**
     * Register a new boot listener.
     *
     * @param  callable  $callback
     * @return void
     */
    public function booting($callback)
    {
        $this->bootingCallbacks[] = $callback;
    }

    /**
     * Register a new "booted" listener.
     *
     * @param  callable  $callback
     * @return void
     */
    public function booted($callback)
    {
        $this->bootedCallbacks[] = $callback;

        if ($this->isBooted()) {
            $callback($this);
        }
    }

    /**
     * Call the booting callbacks for the application.
     *
     * @param  callable[]  $callbacks
     * @return void
     */
    protected function fireAppCallbacks(array &$callbacks)
    {
        $index = 0;

        while ($index < count($callbacks)) {
            $callbacks[$index]($this);

            $index++;
        }
    }

    /**
     * {@inheritdoc}
     *
     * @return \Symfony\Component\HttpFoundation\Response
     */
    public function handle(SymfonyRequest $request, int $type = self::MAIN_REQUEST, bool $catch = true): SymfonyResponse
    {
        return $this[HttpKernelContract::class]->handle(Request::createFromBase($request));
    }

    /**
     * Determine if middleware has been disabled for the application.
     *
     * @return bool
     */
    public function shouldSkipMiddleware()
    {
        return $this->bound('middleware.disable') &&
               $this->make('middleware.disable') === true;
    }

    /**
     * Get the path to the cached services.php file.
     *
     * @return string
     */
    public function getCachedServicesPath()
    {
        return $this->normalizeCachePath('APP_SERVICES_CACHE', 'cache/services.php');
    }

    /**
     * Get the path to the cached packages.php file.
     *
     * @return string
     */
    public function getCachedPackagesPath()
    {
        return $this->normalizeCachePath('APP_PACKAGES_CACHE', 'cache/packages.php');
    }

    /**
     * Determine if the application configuration is cached.
     *
     * @return bool
     */
    public function configurationIsCached()
    {
        return is_file($this->getCachedConfigPath());
    }

    /**
     * Get the path to the configuration cache file.
     *
     * @return string
     */
    public function getCachedConfigPath()
    {
        return $this->normalizeCachePath('APP_CONFIG_CACHE', 'cache/config.php');
    }

    /**
     * Determine if the application routes are cached.
     *
     * @return bool
     */
    public function routesAreCached()
    {
        return $this['files']->exists($this->getCachedRoutesPath());
    }

    /**
     * Get the path to the routes cache file.
     *
     * @return string
     */
    public function getCachedRoutesPath()
    {
        return $this->normalizeCachePath('APP_ROUTES_CACHE', 'cache/routes-v7.php');
    }

    /**
     * Determine if the application events are cached.
     *
     * @return bool
     */
    public function eventsAreCached()
    {
        return $this['files']->exists($this->getCachedEventsPath());
    }

    /**
     * Get the path to the events cache file.
     *
     * @return string
     */
    public function getCachedEventsPath()
    {
        return $this->normalizeCachePath('APP_EVENTS_CACHE', 'cache/events.php');
    }

    /**
     * Normalize a relative or absolute path to a cache file.
     *
     * @param  string  $key
     * @param  string  $default
     * @return string
     */
    protected function normalizeCachePath($key, $default)
    {
        if (is_null($env = Env::get($key))) {
            return $this->bootstrapPath($default);
        }

        return Str::startsWith($env, $this->absoluteCachePathPrefixes)
                ? $env
                : $this->basePath($env);
    }

    /**
     * Add new prefix to list of absolute path prefixes.
     *
     * @param  string  $prefix
     * @return $this
     */
    public function addAbsoluteCachePathPrefix($prefix)
    {
        $this->absoluteCachePathPrefixes[] = $prefix;

        return $this;
    }

    /**
     * Get an instance of the maintenance mode manager implementation.
     *
     * @return \Illuminate\Contracts\Foundation\MaintenanceMode
     */
    public function maintenanceMode()
    {
        return $this->make(MaintenanceModeContract::class);
    }

    /**
     * Determine if the application is currently down for maintenance.
     *
     * @return bool
     */
    public function isDownForMaintenance()
    {
        return $this->maintenanceMode()->active();
    }

    /**
     * Throw an HttpException with the given data.
     *
     * @param  int  $code
     * @param  string  $message
     * @param  array  $headers
     * @return never
     *
     * @throws \Symfony\Component\HttpKernel\Exception\HttpException
     * @throws \Symfony\Component\HttpKernel\Exception\NotFoundHttpException
     */
    public function abort($code, $message = '', array $headers = [])
    {
        if ($code == 404) {
            throw new NotFoundHttpException($message);
        }

        throw new HttpException($code, $message, null, $headers);
    }

    /**
     * Register a terminating callback with the application.
     *
     * @param  callable|string  $callback
     * @return $this
     */
    public function terminating($callback)
    {
        $this->terminatingCallbacks[] = $callback;

        return $this;
    }

    /**
     * Terminate the application.
     *
     * @return void
     */
    public function terminate()
    {
        $index = 0;

        while ($index < count($this->terminatingCallbacks)) {
            $this->call($this->terminatingCallbacks[$index]);

            $index++;
        }
    }

    /**
     * Get the service providers that have been loaded.
     *
     * @return array
     */
    public function getLoadedProviders()
    {
        return $this->loadedProviders;
    }

    /**
     * Determine if the given service provider is loaded.
     *
     * @param  string  $provider
     * @return bool
     */
    public function providerIsLoaded(string $provider)
    {
        return isset($this->loadedProviders[$provider]);
    }

    /**
     * Get the application's deferred services.
     *
     * @return array
     */
    public function getDeferredServices()
    {
        return $this->deferredServices;
    }

    /**
     * Set the application's deferred services.
     *
     * @param  array  $services
     * @return void
     */
    public function setDeferredServices(array $services)
    {
        $this->deferredServices = $services;
    }

    /**
     * Add an array of services to the application's deferred services.
     *
     * @param  array  $services
     * @return void
     */
    public function addDeferredServices(array $services)
    {
        $this->deferredServices = array_merge($this->deferredServices, $services);
    }

    /**
     * Determine if the given service is a deferred service.
     *
     * @param  string  $service
     * @return bool
     */
    public function isDeferredService($service)
    {
        return isset($this->deferredServices[$service]);
    }

    /**
     * Configure the real-time facade namespace.
     *
     * @param  string  $namespace
     * @return void
     */
    public function provideFacades($namespace)
    {
        AliasLoader::setFacadeNamespace($namespace);
    }

    /**
     * Get the current application locale.
     *
     * @return string
     */
    public function getLocale()
    {
        return $this['config']->get('app.locale');
    }

    /**
     * Get the current application locale.
     *
     * @return string
     */
    public function currentLocale()
    {
        return $this->getLocale();
    }

    /**
     * Get the current application fallback locale.
     *
     * @return string
     */
    public function getFallbackLocale()
    {
        return $this['config']->get('app.fallback_locale');
    }

    /**
     * Set the current application locale.
     *
     * @param  string  $locale
     * @return void
     */
    public function setLocale($locale)
    {
        $this['config']->set('app.locale', $locale);

        $this['translator']->setLocale($locale);

        $this['events']->dispatch(new LocaleUpdated($locale));
    }

    /**
     * Set the current application fallback locale.
     *
     * @param  string  $fallbackLocale
     * @return void
     */
    public function setFallbackLocale($fallbackLocale)
    {
        $this['config']->set('app.fallback_locale', $fallbackLocale);

        $this['translator']->setFallback($fallbackLocale);
    }

    /**
     * Determine if the application locale is the given locale.
     *
     * @param  string  $locale
     * @return bool
     */
    public function isLocale($locale)
    {
        return $this->getLocale() == $locale;
    }

    /**
     * Register the core class aliases in the container.
     *
     * @return void
     */
    public function registerCoreContainerAliases()
    {
        foreach ([
            'app' => [self::class, \Illuminate\Contracts\Container\Container::class, \Illuminate\Contracts\Foundation\Application::class, \Psr\Container\ContainerInterface::class],
            'auth' => [\Illuminate\Auth\AuthManager::class, \Illuminate\Contracts\Auth\Factory::class],
            'auth.driver' => [\Illuminate\Contracts\Auth\Guard::class],
            'blade.compiler' => [\Illuminate\View\Compilers\BladeCompiler::class],
            'cache' => [\Illuminate\Cache\CacheManager::class, \Illuminate\Contracts\Cache\Factory::class],
            'cache.store' => [\Illuminate\Cache\Repository::class, \Illuminate\Contracts\Cache\Repository::class, \Psr\SimpleCache\CacheInterface::class],
            'cache.psr6' => [\Symfony\Component\Cache\Adapter\Psr16Adapter::class, \Symfony\Component\Cache\Adapter\AdapterInterface::class, \Psr\Cache\CacheItemPoolInterface::class],
            'config' => [\Illuminate\Config\Repository::class, \Illuminate\Contracts\Config\Repository::class],
            'cookie' => [\Illuminate\Cookie\CookieJar::class, \Illuminate\Contracts\Cookie\Factory::class, \Illuminate\Contracts\Cookie\QueueingFactory::class],
            'db' => [\Illuminate\Database\DatabaseManager::class, \Illuminate\Database\ConnectionResolverInterface::class],
            'db.connection' => [\Illuminate\Database\Connection::class, \Illuminate\Database\ConnectionInterface::class],
            'db.schema' => [\Illuminate\Database\Schema\Builder::class],
            'encrypter' => [\Illuminate\Encryption\Encrypter::class, \Illuminate\Contracts\Encryption\Encrypter::class, \Illuminate\Contracts\Encryption\StringEncrypter::class],
            'events' => [\Illuminate\Events\Dispatcher::class, \Illuminate\Contracts\Events\Dispatcher::class],
            'files' => [\Illuminate\Filesystem\Filesystem::class],
            'filesystem' => [\Illuminate\Filesystem\FilesystemManager::class, \Illuminate\Contracts\Filesystem\Factory::class],
            'filesystem.disk' => [\Illuminate\Contracts\Filesystem\Filesystem::class],
            'filesystem.cloud' => [\Illuminate\Contracts\Filesystem\Cloud::class],
            'hash' => [\Illuminate\Hashing\HashManager::class],
            'hash.driver' => [\Illuminate\Contracts\Hashing\Hasher::class],
            'translator' => [\Illuminate\Translation\Translator::class, \Illuminate\Contracts\Translation\Translator::class],
            'log' => [\Illuminate\Log\LogManager::class, \Psr\Log\LoggerInterface::class],
            'mail.manager' => [\Illuminate\Mail\MailManager::class, \Illuminate\Contracts\Mail\Factory::class],
            'mailer' => [\Illuminate\Mail\Mailer::class, \Illuminate\Contracts\Mail\Mailer::class, \Illuminate\Contracts\Mail\MailQueue::class],
            'auth.password' => [\Illuminate\Auth\Passwords\PasswordBrokerManager::class, \Illuminate\Contracts\Auth\PasswordBrokerFactory::class],
            'auth.password.broker' => [\Illuminate\Auth\Passwords\PasswordBroker::class, \Illuminate\Contracts\Auth\PasswordBroker::class],
            'queue' => [\Illuminate\Queue\QueueManager::class, \Illuminate\Contracts\Queue\Factory::class, \Illuminate\Contracts\Queue\Monitor::class],
            'queue.connection' => [\Illuminate\Contracts\Queue\Queue::class],
            'queue.failer' => [\Illuminate\Queue\Failed\FailedJobProviderInterface::class],
            'redirect' => [\Illuminate\Routing\Redirector::class],
            'redis' => [\Illuminate\Redis\RedisManager::class, \Illuminate\Contracts\Redis\Factory::class],
            'redis.connection' => [\Illuminate\Redis\Connections\Connection::class, \Illuminate\Contracts\Redis\Connection::class],
            'request' => [\Illuminate\Http\Request::class, \Symfony\Component\HttpFoundation\Request::class],
            'router' => [\Illuminate\Routing\Router::class, \Illuminate\Contracts\Routing\Registrar::class, \Illuminate\Contracts\Routing\BindingRegistrar::class],
            'session' => [\Illuminate\Session\SessionManager::class],
            'session.store' => [\Illuminate\Session\Store::class, \Illuminate\Contracts\Session\Session::class],
            'url' => [\Illuminate\Routing\UrlGenerator::class, \Illuminate\Contracts\Routing\UrlGenerator::class],
            'validator' => [\Illuminate\Validation\Factory::class, \Illuminate\Contracts\Validation\Factory::class],
            'view' => [\Illuminate\View\Factory::class, \Illuminate\Contracts\View\Factory::class],
        ] as $key => $aliases) {
            foreach ($aliases as $alias) {
                $this->alias($key, $alias);
            }
        }
    }

    /**
     * Flush the container of all bindings and resolved instances.
     *
     * @return void
     */
    public function flush()
    {
        parent::flush();

        $this->buildStack = [];
        $this->loadedProviders = [];
        $this->bootedCallbacks = [];
        $this->bootingCallbacks = [];
        $this->deferredServices = [];
        $this->reboundCallbacks = [];
        $this->serviceProviders = [];
        $this->resolvingCallbacks = [];
        $this->terminatingCallbacks = [];
        $this->beforeResolvingCallbacks = [];
        $this->afterResolvingCallbacks = [];
        $this->globalBeforeResolvingCallbacks = [];
        $this->globalResolvingCallbacks = [];
        $this->globalAfterResolvingCallbacks = [];
    }

    /**
     * Get the application namespace.
     *
     * @return string
     *
     * @throws \RuntimeException
     */
    public function getNamespace()
    {
        if (! is_null($this->namespace)) {
            return $this->namespace;
        }

        $composer = json_decode(file_get_contents($this->basePath('composer.json')), true);

        foreach ((array) data_get($composer, 'autoload.psr-4') as $namespace => $path) {
            foreach ((array) $path as $pathChoice) {
                if (realpath($this->path()) === realpath($this->basePath($pathChoice))) {
                    return $this->namespace = $namespace;
                }
            }
        }

        throw new RuntimeException('Unable to detect application namespace.');
    }
}<|MERGE_RESOLUTION|>--- conflicted
+++ resolved
@@ -35,11 +35,7 @@
      *
      * @var string
      */
-<<<<<<< HEAD
-    const VERSION = '9.18.0';
-=======
-    const VERSION = '8.83.18';
->>>>>>> db8188e9
+    const VERSION = '9.19.0';
 
     /**
      * The base path for the Laravel installation.
