<?php

namespace Illuminate\Foundation;

use Closure;
use Illuminate\Container\Container;
use Illuminate\Contracts\Foundation\Application as ApplicationContract;
use Illuminate\Contracts\Foundation\CachesConfiguration;
use Illuminate\Contracts\Foundation\CachesRoutes;
use Illuminate\Contracts\Foundation\MaintenanceMode as MaintenanceModeContract;
use Illuminate\Contracts\Http\Kernel as HttpKernelContract;
use Illuminate\Events\EventServiceProvider;
use Illuminate\Filesystem\Filesystem;
use Illuminate\Foundation\Bootstrap\LoadEnvironmentVariables;
use Illuminate\Foundation\Events\LocaleUpdated;
use Illuminate\Http\Request;
use Illuminate\Log\LogServiceProvider;
use Illuminate\Routing\RoutingServiceProvider;
use Illuminate\Support\Arr;
use Illuminate\Support\Collection;
use Illuminate\Support\Env;
use Illuminate\Support\ServiceProvider;
use Illuminate\Support\Str;
use Illuminate\Support\Traits\Macroable;
use RuntimeException;
use Symfony\Component\HttpFoundation\Request as SymfonyRequest;
use Symfony\Component\HttpFoundation\Response as SymfonyResponse;
use Symfony\Component\HttpKernel\Exception\HttpException;
use Symfony\Component\HttpKernel\Exception\NotFoundHttpException;
use Symfony\Component\HttpKernel\HttpKernelInterface;

class Application extends Container implements ApplicationContract, CachesConfiguration, CachesRoutes, HttpKernelInterface
{
    use Macroable;

    /**
     * The Laravel framework version.
     *
     * @var string
     */
<<<<<<< HEAD
    const VERSION = '10.x-dev';
=======
    const VERSION = '9.27.0';
>>>>>>> 7fa4beb3

    /**
     * The base path for the Laravel installation.
     *
     * @var string
     */
    protected $basePath;

    /**
     * Indicates if the application has been bootstrapped before.
     *
     * @var bool
     */
    protected $hasBeenBootstrapped = false;

    /**
     * Indicates if the application has "booted".
     *
     * @var bool
     */
    protected $booted = false;

    /**
     * The array of booting callbacks.
     *
     * @var callable[]
     */
    protected $bootingCallbacks = [];

    /**
     * The array of booted callbacks.
     *
     * @var callable[]
     */
    protected $bootedCallbacks = [];

    /**
     * The array of terminating callbacks.
     *
     * @var callable[]
     */
    protected $terminatingCallbacks = [];

    /**
     * All of the registered service providers.
     *
     * @var \Illuminate\Support\ServiceProvider[]
     */
    protected $serviceProviders = [];

    /**
     * The names of the loaded service providers.
     *
     * @var array
     */
    protected $loadedProviders = [];

    /**
     * The deferred services and their providers.
     *
     * @var array
     */
    protected $deferredServices = [];

    /**
     * The custom application path defined by the developer.
     *
     * @var string
     */
    protected $appPath;

    /**
     * The custom database path defined by the developer.
     *
     * @var string
     */
    protected $databasePath;

    /**
     * The custom language file path defined by the developer.
     *
     * @var string
     */
    protected $langPath;

    /**
     * The custom storage path defined by the developer.
     *
     * @var string
     */
    protected $storagePath;

    /**
     * The custom environment path defined by the developer.
     *
     * @var string
     */
    protected $environmentPath;

    /**
     * The environment file to load during bootstrapping.
     *
     * @var string
     */
    protected $environmentFile = '.env';

    /**
     * Indicates if the application is running in the console.
     *
     * @var bool|null
     */
    protected $isRunningInConsole;

    /**
     * The application namespace.
     *
     * @var string
     */
    protected $namespace;

    /**
     * The prefixes of absolute cache paths for use during normalization.
     *
     * @var string[]
     */
    protected $absoluteCachePathPrefixes = ['/', '\\'];

    /**
     * Create a new Illuminate application instance.
     *
     * @param  string|null  $basePath
     * @return void
     */
    public function __construct($basePath = null)
    {
        if ($basePath) {
            $this->setBasePath($basePath);
        }

        $this->registerBaseBindings();
        $this->registerBaseServiceProviders();
        $this->registerCoreContainerAliases();
    }

    /**
     * Get the version number of the application.
     *
     * @return string
     */
    public function version()
    {
        return static::VERSION;
    }

    /**
     * Register the basic bindings into the container.
     *
     * @return void
     */
    protected function registerBaseBindings()
    {
        static::setInstance($this);

        $this->instance('app', $this);

        $this->instance(Container::class, $this);
        $this->singleton(Mix::class);

        $this->singleton(PackageManifest::class, function () {
            return new PackageManifest(
                new Filesystem, $this->basePath(), $this->getCachedPackagesPath()
            );
        });
    }

    /**
     * Register all of the base service providers.
     *
     * @return void
     */
    protected function registerBaseServiceProviders()
    {
        $this->register(new EventServiceProvider($this));
        $this->register(new LogServiceProvider($this));
        $this->register(new RoutingServiceProvider($this));
    }

    /**
     * Run the given array of bootstrap classes.
     *
     * @param  string[]  $bootstrappers
     * @return void
     */
    public function bootstrapWith(array $bootstrappers)
    {
        $this->hasBeenBootstrapped = true;

        foreach ($bootstrappers as $bootstrapper) {
            $this['events']->dispatch('bootstrapping: '.$bootstrapper, [$this]);

            $this->make($bootstrapper)->bootstrap($this);

            $this['events']->dispatch('bootstrapped: '.$bootstrapper, [$this]);
        }
    }

    /**
     * Register a callback to run after loading the environment.
     *
     * @param  \Closure  $callback
     * @return void
     */
    public function afterLoadingEnvironment(Closure $callback)
    {
        $this->afterBootstrapping(
            LoadEnvironmentVariables::class, $callback
        );
    }

    /**
     * Register a callback to run before a bootstrapper.
     *
     * @param  string  $bootstrapper
     * @param  \Closure  $callback
     * @return void
     */
    public function beforeBootstrapping($bootstrapper, Closure $callback)
    {
        $this['events']->listen('bootstrapping: '.$bootstrapper, $callback);
    }

    /**
     * Register a callback to run after a bootstrapper.
     *
     * @param  string  $bootstrapper
     * @param  \Closure  $callback
     * @return void
     */
    public function afterBootstrapping($bootstrapper, Closure $callback)
    {
        $this['events']->listen('bootstrapped: '.$bootstrapper, $callback);
    }

    /**
     * Determine if the application has been bootstrapped before.
     *
     * @return bool
     */
    public function hasBeenBootstrapped()
    {
        return $this->hasBeenBootstrapped;
    }

    /**
     * Set the base path for the application.
     *
     * @param  string  $basePath
     * @return $this
     */
    public function setBasePath($basePath)
    {
        $this->basePath = rtrim($basePath, '\/');

        $this->bindPathsInContainer();

        return $this;
    }

    /**
     * Bind all of the application paths in the container.
     *
     * @return void
     */
    protected function bindPathsInContainer()
    {
        $this->instance('path', $this->path());
        $this->instance('path.base', $this->basePath());
        $this->instance('path.config', $this->configPath());
        $this->instance('path.public', $this->publicPath());
        $this->instance('path.storage', $this->storagePath());
        $this->instance('path.database', $this->databasePath());
        $this->instance('path.resources', $this->resourcePath());
        $this->instance('path.bootstrap', $this->bootstrapPath());

        $this->useLangPath(value(function () {
            if (is_dir($directory = $this->resourcePath('lang'))) {
                return $directory;
            }

            return $this->basePath('lang');
        }));
    }

    /**
     * Get the path to the application "app" directory.
     *
     * @param  string  $path
     * @return string
     */
    public function path($path = '')
    {
        $appPath = $this->appPath ?: $this->basePath.DIRECTORY_SEPARATOR.'app';

        return $appPath.($path != '' ? DIRECTORY_SEPARATOR.$path : '');
    }

    /**
     * Set the application directory.
     *
     * @param  string  $path
     * @return $this
     */
    public function useAppPath($path)
    {
        $this->appPath = $path;

        $this->instance('path', $path);

        return $this;
    }

    /**
     * Get the base path of the Laravel installation.
     *
     * @param  string  $path
     * @return string
     */
    public function basePath($path = '')
    {
        return $this->basePath.($path != '' ? DIRECTORY_SEPARATOR.$path : '');
    }

    /**
     * Get the path to the bootstrap directory.
     *
     * @param  string  $path
     * @return string
     */
    public function bootstrapPath($path = '')
    {
        return $this->basePath.DIRECTORY_SEPARATOR.'bootstrap'.($path != '' ? DIRECTORY_SEPARATOR.$path : '');
    }

    /**
     * Get the path to the application configuration files.
     *
     * @param  string  $path
     * @return string
     */
    public function configPath($path = '')
    {
        return $this->basePath.DIRECTORY_SEPARATOR.'config'.($path != '' ? DIRECTORY_SEPARATOR.$path : '');
    }

    /**
     * Get the path to the database directory.
     *
     * @param  string  $path
     * @return string
     */
    public function databasePath($path = '')
    {
        return ($this->databasePath ?: $this->basePath.DIRECTORY_SEPARATOR.'database').($path != '' ? DIRECTORY_SEPARATOR.$path : '');
    }

    /**
     * Set the database directory.
     *
     * @param  string  $path
     * @return $this
     */
    public function useDatabasePath($path)
    {
        $this->databasePath = $path;

        $this->instance('path.database', $path);

        return $this;
    }

    /**
     * Get the path to the language files.
     *
     * @param  string  $path
     * @return string
     */
    public function langPath($path = '')
    {
        return $this->langPath.($path != '' ? DIRECTORY_SEPARATOR.$path : '');
    }

    /**
     * Set the language file directory.
     *
     * @param  string  $path
     * @return $this
     */
    public function useLangPath($path)
    {
        $this->langPath = $path;

        $this->instance('path.lang', $path);

        return $this;
    }

    /**
     * Get the path to the public / web directory.
     *
     * @return string
     */
    public function publicPath()
    {
        return $this->basePath.DIRECTORY_SEPARATOR.'public';
    }

    /**
     * Get the path to the storage directory.
     *
     * @param  string  $path
     * @return string
     */
    public function storagePath($path = '')
    {
        return ($this->storagePath ?: $this->basePath.DIRECTORY_SEPARATOR.'storage')
                            .($path != '' ? DIRECTORY_SEPARATOR.$path : '');
    }

    /**
     * Set the storage directory.
     *
     * @param  string  $path
     * @return $this
     */
    public function useStoragePath($path)
    {
        $this->storagePath = $path;

        $this->instance('path.storage', $path);

        return $this;
    }

    /**
     * Get the path to the resources directory.
     *
     * @param  string  $path
     * @return string
     */
    public function resourcePath($path = '')
    {
        return $this->basePath.DIRECTORY_SEPARATOR.'resources'.($path != '' ? DIRECTORY_SEPARATOR.$path : '');
    }

    /**
     * Get the path to the views directory.
     *
     * This method returns the first configured path in the array of view paths.
     *
     * @param  string  $path
     * @return string
     */
    public function viewPath($path = '')
    {
        $basePath = $this['config']->get('view.paths')[0];

        return rtrim($basePath, DIRECTORY_SEPARATOR).($path != '' ? DIRECTORY_SEPARATOR.$path : '');
    }

    /**
     * Get the path to the environment file directory.
     *
     * @return string
     */
    public function environmentPath()
    {
        return $this->environmentPath ?: $this->basePath;
    }

    /**
     * Set the directory for the environment file.
     *
     * @param  string  $path
     * @return $this
     */
    public function useEnvironmentPath($path)
    {
        $this->environmentPath = $path;

        return $this;
    }

    /**
     * Set the environment file to be loaded during bootstrapping.
     *
     * @param  string  $file
     * @return $this
     */
    public function loadEnvironmentFrom($file)
    {
        $this->environmentFile = $file;

        return $this;
    }

    /**
     * Get the environment file the application is using.
     *
     * @return string
     */
    public function environmentFile()
    {
        return $this->environmentFile ?: '.env';
    }

    /**
     * Get the fully qualified path to the environment file.
     *
     * @return string
     */
    public function environmentFilePath()
    {
        return $this->environmentPath().DIRECTORY_SEPARATOR.$this->environmentFile();
    }

    /**
     * Get or check the current application environment.
     *
     * @param  string|array  $environments
     * @return string|bool
     */
    public function environment(...$environments)
    {
        if (count($environments) > 0) {
            $patterns = is_array($environments[0]) ? $environments[0] : $environments;

            return Str::is($patterns, $this['env']);
        }

        return $this['env'];
    }

    /**
     * Determine if the application is in the local environment.
     *
     * @return bool
     */
    public function isLocal()
    {
        return $this['env'] === 'local';
    }

    /**
     * Determine if the application is in the production environment.
     *
     * @return bool
     */
    public function isProduction()
    {
        return $this['env'] === 'production';
    }

    /**
     * Detect the application's current environment.
     *
     * @param  \Closure  $callback
     * @return string
     */
    public function detectEnvironment(Closure $callback)
    {
        $args = $_SERVER['argv'] ?? null;

        return $this['env'] = (new EnvironmentDetector)->detect($callback, $args);
    }

    /**
     * Determine if the application is running in the console.
     *
     * @return bool
     */
    public function runningInConsole()
    {
        if ($this->isRunningInConsole === null) {
            $this->isRunningInConsole = Env::get('APP_RUNNING_IN_CONSOLE') ?? (\PHP_SAPI === 'cli' || \PHP_SAPI === 'phpdbg');
        }

        return $this->isRunningInConsole;
    }

    /**
     * Determine if the application is running unit tests.
     *
     * @return bool
     */
    public function runningUnitTests()
    {
        return $this->bound('env') && $this['env'] === 'testing';
    }

    /**
     * Determine if the application is running with debug mode enabled.
     *
     * @return bool
     */
    public function hasDebugModeEnabled()
    {
        return (bool) $this['config']->get('app.debug');
    }

    /**
     * Register all of the configured providers.
     *
     * @return void
     */
    public function registerConfiguredProviders()
    {
        $providers = Collection::make($this->make('config')->get('app.providers'))
                        ->partition(function ($provider) {
                            return str_starts_with($provider, 'Illuminate\\');
                        });

        $providers->splice(1, 0, [$this->make(PackageManifest::class)->providers()]);

        (new ProviderRepository($this, new Filesystem, $this->getCachedServicesPath()))
                    ->load($providers->collapse()->toArray());
    }

    /**
     * Register a service provider with the application.
     *
     * @param  \Illuminate\Support\ServiceProvider|string  $provider
     * @param  bool  $force
     * @return \Illuminate\Support\ServiceProvider
     */
    public function register($provider, $force = false)
    {
        if (($registered = $this->getProvider($provider)) && ! $force) {
            return $registered;
        }

        // If the given "provider" is a string, we will resolve it, passing in the
        // application instance automatically for the developer. This is simply
        // a more convenient way of specifying your service provider classes.
        if (is_string($provider)) {
            $provider = $this->resolveProvider($provider);
        }

        $provider->register();

        // If there are bindings / singletons set as properties on the provider we
        // will spin through them and register them with the application, which
        // serves as a convenience layer while registering a lot of bindings.
        if (property_exists($provider, 'bindings')) {
            foreach ($provider->bindings as $key => $value) {
                $this->bind($key, $value);
            }
        }

        if (property_exists($provider, 'singletons')) {
            foreach ($provider->singletons as $key => $value) {
                $key = is_int($key) ? $value : $key;

                $this->singleton($key, $value);
            }
        }

        $this->markAsRegistered($provider);

        // If the application has already booted, we will call this boot method on
        // the provider class so it has an opportunity to do its boot logic and
        // will be ready for any usage by this developer's application logic.
        if ($this->isBooted()) {
            $this->bootProvider($provider);
        }

        return $provider;
    }

    /**
     * Get the registered service provider instance if it exists.
     *
     * @param  \Illuminate\Support\ServiceProvider|string  $provider
     * @return \Illuminate\Support\ServiceProvider|null
     */
    public function getProvider($provider)
    {
        return array_values($this->getProviders($provider))[0] ?? null;
    }

    /**
     * Get the registered service provider instances if any exist.
     *
     * @param  \Illuminate\Support\ServiceProvider|string  $provider
     * @return array
     */
    public function getProviders($provider)
    {
        $name = is_string($provider) ? $provider : get_class($provider);

        return Arr::where($this->serviceProviders, function ($value) use ($name) {
            return $value instanceof $name;
        });
    }

    /**
     * Resolve a service provider instance from the class name.
     *
     * @param  string  $provider
     * @return \Illuminate\Support\ServiceProvider
     */
    public function resolveProvider($provider)
    {
        return new $provider($this);
    }

    /**
     * Mark the given provider as registered.
     *
     * @param  \Illuminate\Support\ServiceProvider  $provider
     * @return void
     */
    protected function markAsRegistered($provider)
    {
        $this->serviceProviders[] = $provider;

        $this->loadedProviders[get_class($provider)] = true;
    }

    /**
     * Load and boot all of the remaining deferred providers.
     *
     * @return void
     */
    public function loadDeferredProviders()
    {
        // We will simply spin through each of the deferred providers and register each
        // one and boot them if the application has booted. This should make each of
        // the remaining services available to this application for immediate use.
        foreach ($this->deferredServices as $service => $provider) {
            $this->loadDeferredProvider($service);
        }

        $this->deferredServices = [];
    }

    /**
     * Load the provider for a deferred service.
     *
     * @param  string  $service
     * @return void
     */
    public function loadDeferredProvider($service)
    {
        if (! $this->isDeferredService($service)) {
            return;
        }

        $provider = $this->deferredServices[$service];

        // If the service provider has not already been loaded and registered we can
        // register it with the application and remove the service from this list
        // of deferred services, since it will already be loaded on subsequent.
        if (! isset($this->loadedProviders[$provider])) {
            $this->registerDeferredProvider($provider, $service);
        }
    }

    /**
     * Register a deferred provider and service.
     *
     * @param  string  $provider
     * @param  string|null  $service
     * @return void
     */
    public function registerDeferredProvider($provider, $service = null)
    {
        // Once the provider that provides the deferred service has been registered we
        // will remove it from our local list of the deferred services with related
        // providers so that this container does not try to resolve it out again.
        if ($service) {
            unset($this->deferredServices[$service]);
        }

        $this->register($instance = new $provider($this));

        if (! $this->isBooted()) {
            $this->booting(function () use ($instance) {
                $this->bootProvider($instance);
            });
        }
    }

    /**
     * Resolve the given type from the container.
     *
     * @param  string  $abstract
     * @param  array  $parameters
     * @return mixed
     */
    public function make($abstract, array $parameters = [])
    {
        $this->loadDeferredProviderIfNeeded($abstract = $this->getAlias($abstract));

        return parent::make($abstract, $parameters);
    }

    /**
     * Resolve the given type from the container.
     *
     * @param  string  $abstract
     * @param  array  $parameters
     * @param  bool  $raiseEvents
     * @return mixed
     */
    protected function resolve($abstract, $parameters = [], $raiseEvents = true)
    {
        $this->loadDeferredProviderIfNeeded($abstract = $this->getAlias($abstract));

        return parent::resolve($abstract, $parameters, $raiseEvents);
    }

    /**
     * Load the deferred provider if the given type is a deferred service and the instance has not been loaded.
     *
     * @param  string  $abstract
     * @return void
     */
    protected function loadDeferredProviderIfNeeded($abstract)
    {
        if ($this->isDeferredService($abstract) && ! isset($this->instances[$abstract])) {
            $this->loadDeferredProvider($abstract);
        }
    }

    /**
     * Determine if the given abstract type has been bound.
     *
     * @param  string  $abstract
     * @return bool
     */
    public function bound($abstract)
    {
        return $this->isDeferredService($abstract) || parent::bound($abstract);
    }

    /**
     * Determine if the application has booted.
     *
     * @return bool
     */
    public function isBooted()
    {
        return $this->booted;
    }

    /**
     * Boot the application's service providers.
     *
     * @return void
     */
    public function boot()
    {
        if ($this->isBooted()) {
            return;
        }

        // Once the application has booted we will also fire some "booted" callbacks
        // for any listeners that need to do work after this initial booting gets
        // finished. This is useful when ordering the boot-up processes we run.
        $this->fireAppCallbacks($this->bootingCallbacks);

        array_walk($this->serviceProviders, function ($p) {
            $this->bootProvider($p);
        });

        $this->booted = true;

        $this->fireAppCallbacks($this->bootedCallbacks);
    }

    /**
     * Boot the given service provider.
     *
     * @param  \Illuminate\Support\ServiceProvider  $provider
     * @return void
     */
    protected function bootProvider(ServiceProvider $provider)
    {
        $provider->callBootingCallbacks();

        if (method_exists($provider, 'boot')) {
            $this->call([$provider, 'boot']);
        }

        $provider->callBootedCallbacks();
    }

    /**
     * Register a new boot listener.
     *
     * @param  callable  $callback
     * @return void
     */
    public function booting($callback)
    {
        $this->bootingCallbacks[] = $callback;
    }

    /**
     * Register a new "booted" listener.
     *
     * @param  callable  $callback
     * @return void
     */
    public function booted($callback)
    {
        $this->bootedCallbacks[] = $callback;

        if ($this->isBooted()) {
            $callback($this);
        }
    }

    /**
     * Call the booting callbacks for the application.
     *
     * @param  callable[]  $callbacks
     * @return void
     */
    protected function fireAppCallbacks(array &$callbacks)
    {
        $index = 0;

        while ($index < count($callbacks)) {
            $callbacks[$index]($this);

            $index++;
        }
    }

    /**
     * {@inheritdoc}
     *
     * @return \Symfony\Component\HttpFoundation\Response
     */
    public function handle(SymfonyRequest $request, int $type = self::MAIN_REQUEST, bool $catch = true): SymfonyResponse
    {
        return $this[HttpKernelContract::class]->handle(Request::createFromBase($request));
    }

    /**
     * Determine if middleware has been disabled for the application.
     *
     * @return bool
     */
    public function shouldSkipMiddleware()
    {
        return $this->bound('middleware.disable') &&
               $this->make('middleware.disable') === true;
    }

    /**
     * Get the path to the cached services.php file.
     *
     * @return string
     */
    public function getCachedServicesPath()
    {
        return $this->normalizeCachePath('APP_SERVICES_CACHE', 'cache/services.php');
    }

    /**
     * Get the path to the cached packages.php file.
     *
     * @return string
     */
    public function getCachedPackagesPath()
    {
        return $this->normalizeCachePath('APP_PACKAGES_CACHE', 'cache/packages.php');
    }

    /**
     * Determine if the application configuration is cached.
     *
     * @return bool
     */
    public function configurationIsCached()
    {
        return is_file($this->getCachedConfigPath());
    }

    /**
     * Get the path to the configuration cache file.
     *
     * @return string
     */
    public function getCachedConfigPath()
    {
        return $this->normalizeCachePath('APP_CONFIG_CACHE', 'cache/config.php');
    }

    /**
     * Determine if the application routes are cached.
     *
     * @return bool
     */
    public function routesAreCached()
    {
        return $this['files']->exists($this->getCachedRoutesPath());
    }

    /**
     * Get the path to the routes cache file.
     *
     * @return string
     */
    public function getCachedRoutesPath()
    {
        return $this->normalizeCachePath('APP_ROUTES_CACHE', 'cache/routes-v7.php');
    }

    /**
     * Determine if the application events are cached.
     *
     * @return bool
     */
    public function eventsAreCached()
    {
        return $this['files']->exists($this->getCachedEventsPath());
    }

    /**
     * Get the path to the events cache file.
     *
     * @return string
     */
    public function getCachedEventsPath()
    {
        return $this->normalizeCachePath('APP_EVENTS_CACHE', 'cache/events.php');
    }

    /**
     * Normalize a relative or absolute path to a cache file.
     *
     * @param  string  $key
     * @param  string  $default
     * @return string
     */
    protected function normalizeCachePath($key, $default)
    {
        if (is_null($env = Env::get($key))) {
            return $this->bootstrapPath($default);
        }

        return Str::startsWith($env, $this->absoluteCachePathPrefixes)
                ? $env
                : $this->basePath($env);
    }

    /**
     * Add new prefix to list of absolute path prefixes.
     *
     * @param  string  $prefix
     * @return $this
     */
    public function addAbsoluteCachePathPrefix($prefix)
    {
        $this->absoluteCachePathPrefixes[] = $prefix;

        return $this;
    }

    /**
     * Get an instance of the maintenance mode manager implementation.
     *
     * @return \Illuminate\Contracts\Foundation\MaintenanceMode
     */
    public function maintenanceMode()
    {
        return $this->make(MaintenanceModeContract::class);
    }

    /**
     * Determine if the application is currently down for maintenance.
     *
     * @return bool
     */
    public function isDownForMaintenance()
    {
        return $this->maintenanceMode()->active();
    }

    /**
     * Throw an HttpException with the given data.
     *
     * @param  int  $code
     * @param  string  $message
     * @param  array  $headers
     * @return never
     *
     * @throws \Symfony\Component\HttpKernel\Exception\HttpException
     * @throws \Symfony\Component\HttpKernel\Exception\NotFoundHttpException
     */
    public function abort($code, $message = '', array $headers = [])
    {
        if ($code == 404) {
            throw new NotFoundHttpException($message);
        }

        throw new HttpException($code, $message, null, $headers);
    }

    /**
     * Register a terminating callback with the application.
     *
     * @param  callable|string  $callback
     * @return $this
     */
    public function terminating($callback)
    {
        $this->terminatingCallbacks[] = $callback;

        return $this;
    }

    /**
     * Terminate the application.
     *
     * @return void
     */
    public function terminate()
    {
        $index = 0;

        while ($index < count($this->terminatingCallbacks)) {
            $this->call($this->terminatingCallbacks[$index]);

            $index++;
        }
    }

    /**
     * Get the service providers that have been loaded.
     *
     * @return array
     */
    public function getLoadedProviders()
    {
        return $this->loadedProviders;
    }

    /**
     * Determine if the given service provider is loaded.
     *
     * @param  string  $provider
     * @return bool
     */
    public function providerIsLoaded(string $provider)
    {
        return isset($this->loadedProviders[$provider]);
    }

    /**
     * Get the application's deferred services.
     *
     * @return array
     */
    public function getDeferredServices()
    {
        return $this->deferredServices;
    }

    /**
     * Set the application's deferred services.
     *
     * @param  array  $services
     * @return void
     */
    public function setDeferredServices(array $services)
    {
        $this->deferredServices = $services;
    }

    /**
     * Add an array of services to the application's deferred services.
     *
     * @param  array  $services
     * @return void
     */
    public function addDeferredServices(array $services)
    {
        $this->deferredServices = array_merge($this->deferredServices, $services);
    }

    /**
     * Determine if the given service is a deferred service.
     *
     * @param  string  $service
     * @return bool
     */
    public function isDeferredService($service)
    {
        return isset($this->deferredServices[$service]);
    }

    /**
     * Configure the real-time facade namespace.
     *
     * @param  string  $namespace
     * @return void
     */
    public function provideFacades($namespace)
    {
        AliasLoader::setFacadeNamespace($namespace);
    }

    /**
     * Get the current application locale.
     *
     * @return string
     */
    public function getLocale()
    {
        return $this['config']->get('app.locale');
    }

    /**
     * Get the current application locale.
     *
     * @return string
     */
    public function currentLocale()
    {
        return $this->getLocale();
    }

    /**
     * Get the current application fallback locale.
     *
     * @return string
     */
    public function getFallbackLocale()
    {
        return $this['config']->get('app.fallback_locale');
    }

    /**
     * Set the current application locale.
     *
     * @param  string  $locale
     * @return void
     */
    public function setLocale($locale)
    {
        $this['config']->set('app.locale', $locale);

        $this['translator']->setLocale($locale);

        $this['events']->dispatch(new LocaleUpdated($locale));
    }

    /**
     * Set the current application fallback locale.
     *
     * @param  string  $fallbackLocale
     * @return void
     */
    public function setFallbackLocale($fallbackLocale)
    {
        $this['config']->set('app.fallback_locale', $fallbackLocale);

        $this['translator']->setFallback($fallbackLocale);
    }

    /**
     * Determine if the application locale is the given locale.
     *
     * @param  string  $locale
     * @return bool
     */
    public function isLocale($locale)
    {
        return $this->getLocale() == $locale;
    }

    /**
     * Register the core class aliases in the container.
     *
     * @return void
     */
    public function registerCoreContainerAliases()
    {
        foreach ([
            'app' => [self::class, \Illuminate\Contracts\Container\Container::class, \Illuminate\Contracts\Foundation\Application::class, \Psr\Container\ContainerInterface::class],
            'auth' => [\Illuminate\Auth\AuthManager::class, \Illuminate\Contracts\Auth\Factory::class],
            'auth.driver' => [\Illuminate\Contracts\Auth\Guard::class],
            'blade.compiler' => [\Illuminate\View\Compilers\BladeCompiler::class],
            'cache' => [\Illuminate\Cache\CacheManager::class, \Illuminate\Contracts\Cache\Factory::class],
            'cache.store' => [\Illuminate\Cache\Repository::class, \Illuminate\Contracts\Cache\Repository::class, \Psr\SimpleCache\CacheInterface::class],
            'cache.psr6' => [\Symfony\Component\Cache\Adapter\Psr16Adapter::class, \Symfony\Component\Cache\Adapter\AdapterInterface::class, \Psr\Cache\CacheItemPoolInterface::class],
            'config' => [\Illuminate\Config\Repository::class, \Illuminate\Contracts\Config\Repository::class],
            'cookie' => [\Illuminate\Cookie\CookieJar::class, \Illuminate\Contracts\Cookie\Factory::class, \Illuminate\Contracts\Cookie\QueueingFactory::class],
            'db' => [\Illuminate\Database\DatabaseManager::class, \Illuminate\Database\ConnectionResolverInterface::class],
            'db.connection' => [\Illuminate\Database\Connection::class, \Illuminate\Database\ConnectionInterface::class],
            'db.schema' => [\Illuminate\Database\Schema\Builder::class],
            'encrypter' => [\Illuminate\Encryption\Encrypter::class, \Illuminate\Contracts\Encryption\Encrypter::class, \Illuminate\Contracts\Encryption\StringEncrypter::class],
            'events' => [\Illuminate\Events\Dispatcher::class, \Illuminate\Contracts\Events\Dispatcher::class],
            'files' => [\Illuminate\Filesystem\Filesystem::class],
            'filesystem' => [\Illuminate\Filesystem\FilesystemManager::class, \Illuminate\Contracts\Filesystem\Factory::class],
            'filesystem.disk' => [\Illuminate\Contracts\Filesystem\Filesystem::class],
            'filesystem.cloud' => [\Illuminate\Contracts\Filesystem\Cloud::class],
            'hash' => [\Illuminate\Hashing\HashManager::class],
            'hash.driver' => [\Illuminate\Contracts\Hashing\Hasher::class],
            'translator' => [\Illuminate\Translation\Translator::class, \Illuminate\Contracts\Translation\Translator::class],
            'log' => [\Illuminate\Log\LogManager::class, \Psr\Log\LoggerInterface::class],
            'mail.manager' => [\Illuminate\Mail\MailManager::class, \Illuminate\Contracts\Mail\Factory::class],
            'mailer' => [\Illuminate\Mail\Mailer::class, \Illuminate\Contracts\Mail\Mailer::class, \Illuminate\Contracts\Mail\MailQueue::class],
            'auth.password' => [\Illuminate\Auth\Passwords\PasswordBrokerManager::class, \Illuminate\Contracts\Auth\PasswordBrokerFactory::class],
            'auth.password.broker' => [\Illuminate\Auth\Passwords\PasswordBroker::class, \Illuminate\Contracts\Auth\PasswordBroker::class],
            'queue' => [\Illuminate\Queue\QueueManager::class, \Illuminate\Contracts\Queue\Factory::class, \Illuminate\Contracts\Queue\Monitor::class],
            'queue.connection' => [\Illuminate\Contracts\Queue\Queue::class],
            'queue.failer' => [\Illuminate\Queue\Failed\FailedJobProviderInterface::class],
            'redirect' => [\Illuminate\Routing\Redirector::class],
            'redis' => [\Illuminate\Redis\RedisManager::class, \Illuminate\Contracts\Redis\Factory::class],
            'redis.connection' => [\Illuminate\Redis\Connections\Connection::class, \Illuminate\Contracts\Redis\Connection::class],
            'request' => [\Illuminate\Http\Request::class, \Symfony\Component\HttpFoundation\Request::class],
            'router' => [\Illuminate\Routing\Router::class, \Illuminate\Contracts\Routing\Registrar::class, \Illuminate\Contracts\Routing\BindingRegistrar::class],
            'session' => [\Illuminate\Session\SessionManager::class],
            'session.store' => [\Illuminate\Session\Store::class, \Illuminate\Contracts\Session\Session::class],
            'url' => [\Illuminate\Routing\UrlGenerator::class, \Illuminate\Contracts\Routing\UrlGenerator::class],
            'validator' => [\Illuminate\Validation\Factory::class, \Illuminate\Contracts\Validation\Factory::class],
            'view' => [\Illuminate\View\Factory::class, \Illuminate\Contracts\View\Factory::class],
        ] as $key => $aliases) {
            foreach ($aliases as $alias) {
                $this->alias($key, $alias);
            }
        }
    }

    /**
     * Flush the container of all bindings and resolved instances.
     *
     * @return void
     */
    public function flush()
    {
        parent::flush();

        $this->buildStack = [];
        $this->loadedProviders = [];
        $this->bootedCallbacks = [];
        $this->bootingCallbacks = [];
        $this->deferredServices = [];
        $this->reboundCallbacks = [];
        $this->serviceProviders = [];
        $this->resolvingCallbacks = [];
        $this->terminatingCallbacks = [];
        $this->beforeResolvingCallbacks = [];
        $this->afterResolvingCallbacks = [];
        $this->globalBeforeResolvingCallbacks = [];
        $this->globalResolvingCallbacks = [];
        $this->globalAfterResolvingCallbacks = [];
    }

    /**
     * Get the application namespace.
     *
     * @return string
     *
     * @throws \RuntimeException
     */
    public function getNamespace()
    {
        if (! is_null($this->namespace)) {
            return $this->namespace;
        }

        $composer = json_decode(file_get_contents($this->basePath('composer.json')), true);

        foreach ((array) data_get($composer, 'autoload.psr-4') as $namespace => $path) {
            foreach ((array) $path as $pathChoice) {
                if (realpath($this->path()) === realpath($this->basePath($pathChoice))) {
                    return $this->namespace = $namespace;
                }
            }
        }

        throw new RuntimeException('Unable to detect application namespace.');
    }
}<|MERGE_RESOLUTION|>--- conflicted
+++ resolved
@@ -38,11 +38,7 @@
      *
      * @var string
      */
-<<<<<<< HEAD
     const VERSION = '10.x-dev';
-=======
-    const VERSION = '9.27.0';
->>>>>>> 7fa4beb3
 
     /**
      * The base path for the Laravel installation.
