--- conflicted
+++ resolved
@@ -35,11 +35,7 @@
      *
      * @var string
      */
-<<<<<<< HEAD
-    const VERSION = '9.3.0';
-=======
-    const VERSION = '8.83.3';
->>>>>>> b4ed222a
+    const VERSION = '9.3.1';
 
     /**
      * The base path for the Laravel installation.
