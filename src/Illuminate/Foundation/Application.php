--- conflicted
+++ resolved
@@ -33,11 +33,7 @@
      *
      * @var string
      */
-<<<<<<< HEAD
-    const VERSION = '7.18.0';
-=======
-    const VERSION = '6.18.24';
->>>>>>> 0aa0acf2
+    const VERSION = '7.19.0';
 
     /**
      * The base path for the Laravel installation.
