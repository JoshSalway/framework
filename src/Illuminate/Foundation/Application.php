<?php

namespace Illuminate\Foundation;

use Closure;
use Illuminate\Container\Container;
use Illuminate\Contracts\Foundation\Application as ApplicationContract;
use Illuminate\Contracts\Foundation\CachesConfiguration;
use Illuminate\Contracts\Foundation\CachesRoutes;
use Illuminate\Contracts\Http\Kernel as HttpKernelContract;
use Illuminate\Events\EventServiceProvider;
use Illuminate\Filesystem\Filesystem;
use Illuminate\Foundation\Bootstrap\LoadEnvironmentVariables;
use Illuminate\Foundation\Events\LocaleUpdated;
use Illuminate\Http\Request;
use Illuminate\Log\LogServiceProvider;
use Illuminate\Routing\RoutingServiceProvider;
use Illuminate\Support\Arr;
use Illuminate\Support\Collection;
use Illuminate\Support\Env;
use Illuminate\Support\ServiceProvider;
use Illuminate\Support\Str;
use RuntimeException;
use Symfony\Component\HttpFoundation\Request as SymfonyRequest;
use Symfony\Component\HttpKernel\Exception\HttpException;
use Symfony\Component\HttpKernel\Exception\NotFoundHttpException;
use Symfony\Component\HttpKernel\HttpKernelInterface;

class Application extends Container implements ApplicationContract, CachesConfiguration, CachesRoutes, HttpKernelInterface
{
    /**
     * The Laravel framework version.
     *
     * @var string
     */
<<<<<<< HEAD
    const VERSION = '7.23.0';
=======
    const VERSION = '6.18.33';
>>>>>>> 3dcd12bc

    /**
     * The base path for the Laravel installation.
     *
     * @var string
     */
    protected $basePath;

    /**
     * Indicates if the application has been bootstrapped before.
     *
     * @var bool
     */
    protected $hasBeenBootstrapped = false;

    /**
     * Indicates if the application has "booted".
     *
     * @var bool
     */
    protected $booted = false;

    /**
     * The array of booting callbacks.
     *
     * @var callable[]
     */
    protected $bootingCallbacks = [];

    /**
     * The array of booted callbacks.
     *
     * @var callable[]
     */
    protected $bootedCallbacks = [];

    /**
     * The array of terminating callbacks.
     *
     * @var callable[]
     */
    protected $terminatingCallbacks = [];

    /**
     * All of the registered service providers.
     *
     * @var \Illuminate\Support\ServiceProvider[]
     */
    protected $serviceProviders = [];

    /**
     * The names of the loaded service providers.
     *
     * @var array
     */
    protected $loadedProviders = [];

    /**
     * The deferred services and their providers.
     *
     * @var array
     */
    protected $deferredServices = [];

    /**
     * The custom application path defined by the developer.
     *
     * @var string
     */
    protected $appPath;

    /**
     * The custom database path defined by the developer.
     *
     * @var string
     */
    protected $databasePath;

    /**
     * The custom storage path defined by the developer.
     *
     * @var string
     */
    protected $storagePath;

    /**
     * The custom environment path defined by the developer.
     *
     * @var string
     */
    protected $environmentPath;

    /**
     * The environment file to load during bootstrapping.
     *
     * @var string
     */
    protected $environmentFile = '.env';

    /**
     * Indicates if the application is running in the console.
     *
     * @var bool|null
     */
    protected $isRunningInConsole;

    /**
     * The application namespace.
     *
     * @var string
     */
    protected $namespace;

    /**
     * The prefixes of absolute cache paths for use during normalization.
     *
     * @var array
     */
    protected $absoluteCachePathPrefixes = ['/', '\\'];

    /**
     * Create a new Illuminate application instance.
     *
     * @param  string|null  $basePath
     * @return void
     */
    public function __construct($basePath = null)
    {
        if ($basePath) {
            $this->setBasePath($basePath);
        }

        $this->registerBaseBindings();
        $this->registerBaseServiceProviders();
        $this->registerCoreContainerAliases();
    }

    /**
     * Get the version number of the application.
     *
     * @return string
     */
    public function version()
    {
        return static::VERSION;
    }

    /**
     * Register the basic bindings into the container.
     *
     * @return void
     */
    protected function registerBaseBindings()
    {
        static::setInstance($this);

        $this->instance('app', $this);

        $this->instance(Container::class, $this);
        $this->singleton(Mix::class);

        $this->singleton(PackageManifest::class, function () {
            return new PackageManifest(
                new Filesystem, $this->basePath(), $this->getCachedPackagesPath()
            );
        });
    }

    /**
     * Register all of the base service providers.
     *
     * @return void
     */
    protected function registerBaseServiceProviders()
    {
        $this->register(new EventServiceProvider($this));
        $this->register(new LogServiceProvider($this));
        $this->register(new RoutingServiceProvider($this));
    }

    /**
     * Run the given array of bootstrap classes.
     *
     * @param  string[]  $bootstrappers
     * @return void
     */
    public function bootstrapWith(array $bootstrappers)
    {
        $this->hasBeenBootstrapped = true;

        foreach ($bootstrappers as $bootstrapper) {
            $this['events']->dispatch('bootstrapping: '.$bootstrapper, [$this]);

            $this->make($bootstrapper)->bootstrap($this);

            $this['events']->dispatch('bootstrapped: '.$bootstrapper, [$this]);
        }
    }

    /**
     * Register a callback to run after loading the environment.
     *
     * @param  \Closure  $callback
     * @return void
     */
    public function afterLoadingEnvironment(Closure $callback)
    {
        return $this->afterBootstrapping(
            LoadEnvironmentVariables::class, $callback
        );
    }

    /**
     * Register a callback to run before a bootstrapper.
     *
     * @param  string  $bootstrapper
     * @param  \Closure  $callback
     * @return void
     */
    public function beforeBootstrapping($bootstrapper, Closure $callback)
    {
        $this['events']->listen('bootstrapping: '.$bootstrapper, $callback);
    }

    /**
     * Register a callback to run after a bootstrapper.
     *
     * @param  string  $bootstrapper
     * @param  \Closure  $callback
     * @return void
     */
    public function afterBootstrapping($bootstrapper, Closure $callback)
    {
        $this['events']->listen('bootstrapped: '.$bootstrapper, $callback);
    }

    /**
     * Determine if the application has been bootstrapped before.
     *
     * @return bool
     */
    public function hasBeenBootstrapped()
    {
        return $this->hasBeenBootstrapped;
    }

    /**
     * Set the base path for the application.
     *
     * @param  string  $basePath
     * @return $this
     */
    public function setBasePath($basePath)
    {
        $this->basePath = rtrim($basePath, '\/');

        $this->bindPathsInContainer();

        return $this;
    }

    /**
     * Bind all of the application paths in the container.
     *
     * @return void
     */
    protected function bindPathsInContainer()
    {
        $this->instance('path', $this->path());
        $this->instance('path.base', $this->basePath());
        $this->instance('path.lang', $this->langPath());
        $this->instance('path.config', $this->configPath());
        $this->instance('path.public', $this->publicPath());
        $this->instance('path.storage', $this->storagePath());
        $this->instance('path.database', $this->databasePath());
        $this->instance('path.resources', $this->resourcePath());
        $this->instance('path.bootstrap', $this->bootstrapPath());
    }

    /**
     * Get the path to the application "app" directory.
     *
     * @param  string  $path
     * @return string
     */
    public function path($path = '')
    {
        $appPath = $this->appPath ?: $this->basePath.DIRECTORY_SEPARATOR.'app';

        return $appPath.($path ? DIRECTORY_SEPARATOR.$path : $path);
    }

    /**
     * Set the application directory.
     *
     * @param  string  $path
     * @return $this
     */
    public function useAppPath($path)
    {
        $this->appPath = $path;

        $this->instance('path', $path);

        return $this;
    }

    /**
     * Get the base path of the Laravel installation.
     *
     * @param  string  $path Optionally, a path to append to the base path
     * @return string
     */
    public function basePath($path = '')
    {
        return $this->basePath.($path ? DIRECTORY_SEPARATOR.$path : $path);
    }

    /**
     * Get the path to the bootstrap directory.
     *
     * @param  string  $path Optionally, a path to append to the bootstrap path
     * @return string
     */
    public function bootstrapPath($path = '')
    {
        return $this->basePath.DIRECTORY_SEPARATOR.'bootstrap'.($path ? DIRECTORY_SEPARATOR.$path : $path);
    }

    /**
     * Get the path to the application configuration files.
     *
     * @param  string  $path Optionally, a path to append to the config path
     * @return string
     */
    public function configPath($path = '')
    {
        return $this->basePath.DIRECTORY_SEPARATOR.'config'.($path ? DIRECTORY_SEPARATOR.$path : $path);
    }

    /**
     * Get the path to the database directory.
     *
     * @param  string  $path Optionally, a path to append to the database path
     * @return string
     */
    public function databasePath($path = '')
    {
        return ($this->databasePath ?: $this->basePath.DIRECTORY_SEPARATOR.'database').($path ? DIRECTORY_SEPARATOR.$path : $path);
    }

    /**
     * Set the database directory.
     *
     * @param  string  $path
     * @return $this
     */
    public function useDatabasePath($path)
    {
        $this->databasePath = $path;

        $this->instance('path.database', $path);

        return $this;
    }

    /**
     * Get the path to the language files.
     *
     * @return string
     */
    public function langPath()
    {
        return $this->resourcePath().DIRECTORY_SEPARATOR.'lang';
    }

    /**
     * Get the path to the public / web directory.
     *
     * @return string
     */
    public function publicPath()
    {
        return $this->basePath.DIRECTORY_SEPARATOR.'public';
    }

    /**
     * Get the path to the storage directory.
     *
     * @return string
     */
    public function storagePath()
    {
        return $this->storagePath ?: $this->basePath.DIRECTORY_SEPARATOR.'storage';
    }

    /**
     * Set the storage directory.
     *
     * @param  string  $path
     * @return $this
     */
    public function useStoragePath($path)
    {
        $this->storagePath = $path;

        $this->instance('path.storage', $path);

        return $this;
    }

    /**
     * Get the path to the resources directory.
     *
     * @param  string  $path
     * @return string
     */
    public function resourcePath($path = '')
    {
        return $this->basePath.DIRECTORY_SEPARATOR.'resources'.($path ? DIRECTORY_SEPARATOR.$path : $path);
    }

    /**
     * Get the path to the environment file directory.
     *
     * @return string
     */
    public function environmentPath()
    {
        return $this->environmentPath ?: $this->basePath;
    }

    /**
     * Set the directory for the environment file.
     *
     * @param  string  $path
     * @return $this
     */
    public function useEnvironmentPath($path)
    {
        $this->environmentPath = $path;

        return $this;
    }

    /**
     * Set the environment file to be loaded during bootstrapping.
     *
     * @param  string  $file
     * @return $this
     */
    public function loadEnvironmentFrom($file)
    {
        $this->environmentFile = $file;

        return $this;
    }

    /**
     * Get the environment file the application is using.
     *
     * @return string
     */
    public function environmentFile()
    {
        return $this->environmentFile ?: '.env';
    }

    /**
     * Get the fully qualified path to the environment file.
     *
     * @return string
     */
    public function environmentFilePath()
    {
        return $this->environmentPath().DIRECTORY_SEPARATOR.$this->environmentFile();
    }

    /**
     * Get or check the current application environment.
     *
     * @param  string|array  $environments
     * @return string|bool
     */
    public function environment(...$environments)
    {
        if (count($environments) > 0) {
            $patterns = is_array($environments[0]) ? $environments[0] : $environments;

            return Str::is($patterns, $this['env']);
        }

        return $this['env'];
    }

    /**
     * Determine if application is in local environment.
     *
     * @return bool
     */
    public function isLocal()
    {
        return $this['env'] === 'local';
    }

    /**
     * Determine if application is in production environment.
     *
     * @return bool
     */
    public function isProduction()
    {
        return $this['env'] === 'production';
    }

    /**
     * Detect the application's current environment.
     *
     * @param  \Closure  $callback
     * @return string
     */
    public function detectEnvironment(Closure $callback)
    {
        $args = $_SERVER['argv'] ?? null;

        return $this['env'] = (new EnvironmentDetector)->detect($callback, $args);
    }

    /**
     * Determine if the application is running in the console.
     *
     * @return bool
     */
    public function runningInConsole()
    {
        if ($this->isRunningInConsole === null) {
            $this->isRunningInConsole = Env::get('APP_RUNNING_IN_CONSOLE') ?? (\PHP_SAPI === 'cli' || \PHP_SAPI === 'phpdbg');
        }

        return $this->isRunningInConsole;
    }

    /**
     * Determine if the application is running unit tests.
     *
     * @return bool
     */
    public function runningUnitTests()
    {
        return $this['env'] === 'testing';
    }

    /**
     * Register all of the configured providers.
     *
     * @return void
     */
    public function registerConfiguredProviders()
    {
        $providers = Collection::make($this->config['app.providers'])
                        ->partition(function ($provider) {
                            return strpos($provider, 'Illuminate\\') === 0;
                        });

        $providers->splice(1, 0, [$this->make(PackageManifest::class)->providers()]);

        (new ProviderRepository($this, new Filesystem, $this->getCachedServicesPath()))
                    ->load($providers->collapse()->toArray());
    }

    /**
     * Register a service provider with the application.
     *
     * @param  \Illuminate\Support\ServiceProvider|string  $provider
     * @param  bool  $force
     * @return \Illuminate\Support\ServiceProvider
     */
    public function register($provider, $force = false)
    {
        if (($registered = $this->getProvider($provider)) && ! $force) {
            return $registered;
        }

        // If the given "provider" is a string, we will resolve it, passing in the
        // application instance automatically for the developer. This is simply
        // a more convenient way of specifying your service provider classes.
        if (is_string($provider)) {
            $provider = $this->resolveProvider($provider);
        }

        $provider->register();

        // If there are bindings / singletons set as properties on the provider we
        // will spin through them and register them with the application, which
        // serves as a convenience layer while registering a lot of bindings.
        if (property_exists($provider, 'bindings')) {
            foreach ($provider->bindings as $key => $value) {
                $this->bind($key, $value);
            }
        }

        if (property_exists($provider, 'singletons')) {
            foreach ($provider->singletons as $key => $value) {
                $this->singleton($key, $value);
            }
        }

        $this->markAsRegistered($provider);

        // If the application has already booted, we will call this boot method on
        // the provider class so it has an opportunity to do its boot logic and
        // will be ready for any usage by this developer's application logic.
        if ($this->isBooted()) {
            $this->bootProvider($provider);
        }

        return $provider;
    }

    /**
     * Get the registered service provider instance if it exists.
     *
     * @param  \Illuminate\Support\ServiceProvider|string  $provider
     * @return \Illuminate\Support\ServiceProvider|null
     */
    public function getProvider($provider)
    {
        return array_values($this->getProviders($provider))[0] ?? null;
    }

    /**
     * Get the registered service provider instances if any exist.
     *
     * @param  \Illuminate\Support\ServiceProvider|string  $provider
     * @return array
     */
    public function getProviders($provider)
    {
        $name = is_string($provider) ? $provider : get_class($provider);

        return Arr::where($this->serviceProviders, function ($value) use ($name) {
            return $value instanceof $name;
        });
    }

    /**
     * Resolve a service provider instance from the class name.
     *
     * @param  string  $provider
     * @return \Illuminate\Support\ServiceProvider
     */
    public function resolveProvider($provider)
    {
        return new $provider($this);
    }

    /**
     * Mark the given provider as registered.
     *
     * @param  \Illuminate\Support\ServiceProvider  $provider
     * @return void
     */
    protected function markAsRegistered($provider)
    {
        $this->serviceProviders[] = $provider;

        $this->loadedProviders[get_class($provider)] = true;
    }

    /**
     * Load and boot all of the remaining deferred providers.
     *
     * @return void
     */
    public function loadDeferredProviders()
    {
        // We will simply spin through each of the deferred providers and register each
        // one and boot them if the application has booted. This should make each of
        // the remaining services available to this application for immediate use.
        foreach ($this->deferredServices as $service => $provider) {
            $this->loadDeferredProvider($service);
        }

        $this->deferredServices = [];
    }

    /**
     * Load the provider for a deferred service.
     *
     * @param  string  $service
     * @return void
     */
    public function loadDeferredProvider($service)
    {
        if (! $this->isDeferredService($service)) {
            return;
        }

        $provider = $this->deferredServices[$service];

        // If the service provider has not already been loaded and registered we can
        // register it with the application and remove the service from this list
        // of deferred services, since it will already be loaded on subsequent.
        if (! isset($this->loadedProviders[$provider])) {
            $this->registerDeferredProvider($provider, $service);
        }
    }

    /**
     * Register a deferred provider and service.
     *
     * @param  string  $provider
     * @param  string|null  $service
     * @return void
     */
    public function registerDeferredProvider($provider, $service = null)
    {
        // Once the provider that provides the deferred service has been registered we
        // will remove it from our local list of the deferred services with related
        // providers so that this container does not try to resolve it out again.
        if ($service) {
            unset($this->deferredServices[$service]);
        }

        $this->register($instance = new $provider($this));

        if (! $this->isBooted()) {
            $this->booting(function () use ($instance) {
                $this->bootProvider($instance);
            });
        }
    }

    /**
     * Resolve the given type from the container.
     *
     * @param  string  $abstract
     * @param  array  $parameters
     * @return mixed
     */
    public function make($abstract, array $parameters = [])
    {
        $this->loadDeferredProviderIfNeeded($abstract = $this->getAlias($abstract));

        return parent::make($abstract, $parameters);
    }

    /**
     * Resolve the given type from the container.
     *
     * @param  string  $abstract
     * @param  array  $parameters
     * @param  bool  $raiseEvents
     * @return mixed
     */
    protected function resolve($abstract, $parameters = [], $raiseEvents = true)
    {
        $this->loadDeferredProviderIfNeeded($abstract = $this->getAlias($abstract));

        return parent::resolve($abstract, $parameters, $raiseEvents);
    }

    /**
     * Load the deferred provider if the given type is a deferred service and the instance has not been loaded.
     *
     * @param  string  $abstract
     * @return void
     */
    protected function loadDeferredProviderIfNeeded($abstract)
    {
        if ($this->isDeferredService($abstract) && ! isset($this->instances[$abstract])) {
            $this->loadDeferredProvider($abstract);
        }
    }

    /**
     * Determine if the given abstract type has been bound.
     *
     * @param  string  $abstract
     * @return bool
     */
    public function bound($abstract)
    {
        return $this->isDeferredService($abstract) || parent::bound($abstract);
    }

    /**
     * Determine if the application has booted.
     *
     * @return bool
     */
    public function isBooted()
    {
        return $this->booted;
    }

    /**
     * Boot the application's service providers.
     *
     * @return void
     */
    public function boot()
    {
        if ($this->isBooted()) {
            return;
        }

        // Once the application has booted we will also fire some "booted" callbacks
        // for any listeners that need to do work after this initial booting gets
        // finished. This is useful when ordering the boot-up processes we run.
        $this->fireAppCallbacks($this->bootingCallbacks);

        array_walk($this->serviceProviders, function ($p) {
            $this->bootProvider($p);
        });

        $this->booted = true;

        $this->fireAppCallbacks($this->bootedCallbacks);
    }

    /**
     * Boot the given service provider.
     *
     * @param  \Illuminate\Support\ServiceProvider  $provider
     * @return mixed
     */
    protected function bootProvider(ServiceProvider $provider)
    {
        if (method_exists($provider, 'boot')) {
            return $this->call([$provider, 'boot']);
        }
    }

    /**
     * Register a new boot listener.
     *
     * @param  callable  $callback
     * @return void
     */
    public function booting($callback)
    {
        $this->bootingCallbacks[] = $callback;
    }

    /**
     * Register a new "booted" listener.
     *
     * @param  callable  $callback
     * @return void
     */
    public function booted($callback)
    {
        $this->bootedCallbacks[] = $callback;

        if ($this->isBooted()) {
            $this->fireAppCallbacks([$callback]);
        }
    }

    /**
     * Call the booting callbacks for the application.
     *
     * @param  callable[]  $callbacks
     * @return void
     */
    protected function fireAppCallbacks(array $callbacks)
    {
        foreach ($callbacks as $callback) {
            $callback($this);
        }
    }

    /**
     * {@inheritdoc}
     */
    public function handle(SymfonyRequest $request, int $type = self::MASTER_REQUEST, bool $catch = true)
    {
        return $this[HttpKernelContract::class]->handle(Request::createFromBase($request));
    }

    /**
     * Determine if middleware has been disabled for the application.
     *
     * @return bool
     */
    public function shouldSkipMiddleware()
    {
        return $this->bound('middleware.disable') &&
               $this->make('middleware.disable') === true;
    }

    /**
     * Get the path to the cached services.php file.
     *
     * @return string
     */
    public function getCachedServicesPath()
    {
        return $this->normalizeCachePath('APP_SERVICES_CACHE', 'cache/services.php');
    }

    /**
     * Get the path to the cached packages.php file.
     *
     * @return string
     */
    public function getCachedPackagesPath()
    {
        return $this->normalizeCachePath('APP_PACKAGES_CACHE', 'cache/packages.php');
    }

    /**
     * Determine if the application configuration is cached.
     *
     * @return bool
     */
    public function configurationIsCached()
    {
        return file_exists($this->getCachedConfigPath());
    }

    /**
     * Get the path to the configuration cache file.
     *
     * @return string
     */
    public function getCachedConfigPath()
    {
        return $this->normalizeCachePath('APP_CONFIG_CACHE', 'cache/config.php');
    }

    /**
     * Determine if the application routes are cached.
     *
     * @return bool
     */
    public function routesAreCached()
    {
        return $this['files']->exists($this->getCachedRoutesPath());
    }

    /**
     * Get the path to the routes cache file.
     *
     * @return string
     */
    public function getCachedRoutesPath()
    {
        return $this->normalizeCachePath('APP_ROUTES_CACHE', 'cache/routes-v7.php');
    }

    /**
     * Determine if the application events are cached.
     *
     * @return bool
     */
    public function eventsAreCached()
    {
        return $this['files']->exists($this->getCachedEventsPath());
    }

    /**
     * Get the path to the events cache file.
     *
     * @return string
     */
    public function getCachedEventsPath()
    {
        return $this->normalizeCachePath('APP_EVENTS_CACHE', 'cache/events.php');
    }

    /**
     * Normalize a relative or absolute path to a cache file.
     *
     * @param  string  $key
     * @param  string  $default
     * @return string
     */
    protected function normalizeCachePath($key, $default)
    {
        if (is_null($env = Env::get($key))) {
            return $this->bootstrapPath($default);
        }

        return Str::startsWith($env, $this->absoluteCachePathPrefixes)
                ? $env
                : $this->basePath($env);
    }

    /**
     * Add new prefix to list of absolute path prefixes.
     *
     * @param  string  $prefix
     * @return $this
     */
    public function addAbsoluteCachePathPrefix($prefix)
    {
        $this->absoluteCachePathPrefixes[] = $prefix;

        return $this;
    }

    /**
     * Determine if the application is currently down for maintenance.
     *
     * @return bool
     */
    public function isDownForMaintenance()
    {
        return file_exists($this->storagePath().'/framework/down');
    }

    /**
     * Throw an HttpException with the given data.
     *
     * @param  int  $code
     * @param  string  $message
     * @param  array  $headers
     * @return void
     *
     * @throws \Symfony\Component\HttpKernel\Exception\HttpException
     * @throws \Symfony\Component\HttpKernel\Exception\NotFoundHttpException
     */
    public function abort($code, $message = '', array $headers = [])
    {
        if ($code == 404) {
            throw new NotFoundHttpException($message);
        }

        throw new HttpException($code, $message, null, $headers);
    }

    /**
     * Register a terminating callback with the application.
     *
     * @param  callable|string  $callback
     * @return $this
     */
    public function terminating($callback)
    {
        $this->terminatingCallbacks[] = $callback;

        return $this;
    }

    /**
     * Terminate the application.
     *
     * @return void
     */
    public function terminate()
    {
        foreach ($this->terminatingCallbacks as $terminating) {
            $this->call($terminating);
        }
    }

    /**
     * Get the service providers that have been loaded.
     *
     * @return array
     */
    public function getLoadedProviders()
    {
        return $this->loadedProviders;
    }

    /**
     * Determine if the given service provider is loaded.
     *
     * @param  string  $provider
     * @return bool
     */
    public function providerIsLoaded(string $provider)
    {
        return isset($this->loadedProviders[$provider]);
    }

    /**
     * Get the application's deferred services.
     *
     * @return array
     */
    public function getDeferredServices()
    {
        return $this->deferredServices;
    }

    /**
     * Set the application's deferred services.
     *
     * @param  array  $services
     * @return void
     */
    public function setDeferredServices(array $services)
    {
        $this->deferredServices = $services;
    }

    /**
     * Add an array of services to the application's deferred services.
     *
     * @param  array  $services
     * @return void
     */
    public function addDeferredServices(array $services)
    {
        $this->deferredServices = array_merge($this->deferredServices, $services);
    }

    /**
     * Determine if the given service is a deferred service.
     *
     * @param  string  $service
     * @return bool
     */
    public function isDeferredService($service)
    {
        return isset($this->deferredServices[$service]);
    }

    /**
     * Configure the real-time facade namespace.
     *
     * @param  string  $namespace
     * @return void
     */
    public function provideFacades($namespace)
    {
        AliasLoader::setFacadeNamespace($namespace);
    }

    /**
     * Get the current application locale.
     *
     * @return string
     */
    public function getLocale()
    {
        return $this['config']->get('app.locale');
    }

    /**
     * Get the current application fallback locale.
     *
     * @return string
     */
    public function getFallbackLocale()
    {
        return $this['config']->get('app.fallback_locale');
    }

    /**
     * Set the current application locale.
     *
     * @param  string  $locale
     * @return void
     */
    public function setLocale($locale)
    {
        $this['config']->set('app.locale', $locale);

        $this['translator']->setLocale($locale);

        $this['events']->dispatch(new LocaleUpdated($locale));
    }

    /**
     * Set the current application fallback locale.
     *
     * @param  string  $fallbackLocale
     * @return void
     */
    public function setFallbackLocale($fallbackLocale)
    {
        $this['config']->set('app.fallback_locale', $fallbackLocale);

        $this['translator']->setFallback($fallbackLocale);
    }

    /**
     * Determine if application locale is the given locale.
     *
     * @param  string  $locale
     * @return bool
     */
    public function isLocale($locale)
    {
        return $this->getLocale() == $locale;
    }

    /**
     * Register the core class aliases in the container.
     *
     * @return void
     */
    public function registerCoreContainerAliases()
    {
        foreach ([
            'app'                  => [self::class, \Illuminate\Contracts\Container\Container::class, \Illuminate\Contracts\Foundation\Application::class, \Psr\Container\ContainerInterface::class],
            'auth'                 => [\Illuminate\Auth\AuthManager::class, \Illuminate\Contracts\Auth\Factory::class],
            'auth.driver'          => [\Illuminate\Contracts\Auth\Guard::class],
            'blade.compiler'       => [\Illuminate\View\Compilers\BladeCompiler::class],
            'cache'                => [\Illuminate\Cache\CacheManager::class, \Illuminate\Contracts\Cache\Factory::class],
            'cache.store'          => [\Illuminate\Cache\Repository::class, \Illuminate\Contracts\Cache\Repository::class, \Psr\SimpleCache\CacheInterface::class],
            'cache.psr6'           => [\Symfony\Component\Cache\Adapter\Psr16Adapter::class, \Symfony\Component\Cache\Adapter\AdapterInterface::class, \Psr\Cache\CacheItemPoolInterface::class],
            'config'               => [\Illuminate\Config\Repository::class, \Illuminate\Contracts\Config\Repository::class],
            'cookie'               => [\Illuminate\Cookie\CookieJar::class, \Illuminate\Contracts\Cookie\Factory::class, \Illuminate\Contracts\Cookie\QueueingFactory::class],
            'encrypter'            => [\Illuminate\Encryption\Encrypter::class, \Illuminate\Contracts\Encryption\Encrypter::class],
            'db'                   => [\Illuminate\Database\DatabaseManager::class, \Illuminate\Database\ConnectionResolverInterface::class],
            'db.connection'        => [\Illuminate\Database\Connection::class, \Illuminate\Database\ConnectionInterface::class],
            'events'               => [\Illuminate\Events\Dispatcher::class, \Illuminate\Contracts\Events\Dispatcher::class],
            'files'                => [\Illuminate\Filesystem\Filesystem::class],
            'filesystem'           => [\Illuminate\Filesystem\FilesystemManager::class, \Illuminate\Contracts\Filesystem\Factory::class],
            'filesystem.disk'      => [\Illuminate\Contracts\Filesystem\Filesystem::class],
            'filesystem.cloud'     => [\Illuminate\Contracts\Filesystem\Cloud::class],
            'hash'                 => [\Illuminate\Hashing\HashManager::class],
            'hash.driver'          => [\Illuminate\Contracts\Hashing\Hasher::class],
            'translator'           => [\Illuminate\Translation\Translator::class, \Illuminate\Contracts\Translation\Translator::class],
            'log'                  => [\Illuminate\Log\LogManager::class, \Psr\Log\LoggerInterface::class],
            'mail.manager'         => [\Illuminate\Mail\MailManager::class, \Illuminate\Contracts\Mail\Factory::class],
            'mailer'               => [\Illuminate\Mail\Mailer::class, \Illuminate\Contracts\Mail\Mailer::class, \Illuminate\Contracts\Mail\MailQueue::class],
            'auth.password'        => [\Illuminate\Auth\Passwords\PasswordBrokerManager::class, \Illuminate\Contracts\Auth\PasswordBrokerFactory::class],
            'auth.password.broker' => [\Illuminate\Auth\Passwords\PasswordBroker::class, \Illuminate\Contracts\Auth\PasswordBroker::class],
            'queue'                => [\Illuminate\Queue\QueueManager::class, \Illuminate\Contracts\Queue\Factory::class, \Illuminate\Contracts\Queue\Monitor::class],
            'queue.connection'     => [\Illuminate\Contracts\Queue\Queue::class],
            'queue.failer'         => [\Illuminate\Queue\Failed\FailedJobProviderInterface::class],
            'redirect'             => [\Illuminate\Routing\Redirector::class],
            'redis'                => [\Illuminate\Redis\RedisManager::class, \Illuminate\Contracts\Redis\Factory::class],
            'redis.connection'     => [\Illuminate\Redis\Connections\Connection::class, \Illuminate\Contracts\Redis\Connection::class],
            'request'              => [\Illuminate\Http\Request::class, \Symfony\Component\HttpFoundation\Request::class],
            'router'               => [\Illuminate\Routing\Router::class, \Illuminate\Contracts\Routing\Registrar::class, \Illuminate\Contracts\Routing\BindingRegistrar::class],
            'session'              => [\Illuminate\Session\SessionManager::class],
            'session.store'        => [\Illuminate\Session\Store::class, \Illuminate\Contracts\Session\Session::class],
            'url'                  => [\Illuminate\Routing\UrlGenerator::class, \Illuminate\Contracts\Routing\UrlGenerator::class],
            'validator'            => [\Illuminate\Validation\Factory::class, \Illuminate\Contracts\Validation\Factory::class],
            'view'                 => [\Illuminate\View\Factory::class, \Illuminate\Contracts\View\Factory::class],
        ] as $key => $aliases) {
            foreach ($aliases as $alias) {
                $this->alias($key, $alias);
            }
        }
    }

    /**
     * Flush the container of all bindings and resolved instances.
     *
     * @return void
     */
    public function flush()
    {
        parent::flush();

        $this->buildStack = [];
        $this->loadedProviders = [];
        $this->bootedCallbacks = [];
        $this->bootingCallbacks = [];
        $this->deferredServices = [];
        $this->reboundCallbacks = [];
        $this->serviceProviders = [];
        $this->resolvingCallbacks = [];
        $this->terminatingCallbacks = [];
        $this->afterResolvingCallbacks = [];
        $this->globalResolvingCallbacks = [];
    }

    /**
     * Get the application namespace.
     *
     * @return string
     *
     * @throws \RuntimeException
     */
    public function getNamespace()
    {
        if (! is_null($this->namespace)) {
            return $this->namespace;
        }

        $composer = json_decode(file_get_contents($this->basePath('composer.json')), true);

        foreach ((array) data_get($composer, 'autoload.psr-4') as $namespace => $path) {
            foreach ((array) $path as $pathChoice) {
                if (realpath($this->path()) === realpath($this->basePath($pathChoice))) {
                    return $this->namespace = $namespace;
                }
            }
        }

        throw new RuntimeException('Unable to detect application namespace.');
    }
}<|MERGE_RESOLUTION|>--- conflicted
+++ resolved
@@ -33,11 +33,7 @@
      *
      * @var string
      */
-<<<<<<< HEAD
-    const VERSION = '7.23.0';
-=======
-    const VERSION = '6.18.33';
->>>>>>> 3dcd12bc
+    const VERSION = '7.23.1';
 
     /**
      * The base path for the Laravel installation.
