<?php

namespace Illuminate\Foundation;

use Closure;
use RuntimeException;
use Illuminate\Support\Arr;
use Illuminate\Support\Str;
use Illuminate\Http\Request;
use Illuminate\Support\Collection;
use Illuminate\Container\Container;
use Illuminate\Filesystem\Filesystem;
use Illuminate\Log\LogServiceProvider;
use Illuminate\Support\ServiceProvider;
use Illuminate\Events\EventServiceProvider;
use Illuminate\Routing\RoutingServiceProvider;
use Symfony\Component\HttpKernel\HttpKernelInterface;
use Symfony\Component\HttpKernel\Exception\HttpException;
use Illuminate\Contracts\Http\Kernel as HttpKernelContract;
use Illuminate\Foundation\Bootstrap\LoadEnvironmentVariables;
use Symfony\Component\HttpFoundation\Request as SymfonyRequest;
use Symfony\Component\HttpKernel\Exception\NotFoundHttpException;
use Illuminate\Contracts\Foundation\Application as ApplicationContract;

class Application extends Container implements ApplicationContract, HttpKernelInterface
{
    /**
     * The Laravel framework version.
     *
     * @var string
     */
<<<<<<< HEAD
    const VERSION = '5.9-dev';
=======
    const VERSION = '5.8.10';
>>>>>>> 82ded9a2

    /**
     * The base path for the Laravel installation.
     *
     * @var string
     */
    protected $basePath;

    /**
     * Indicates if the application has been bootstrapped before.
     *
     * @var bool
     */
    protected $hasBeenBootstrapped = false;

    /**
     * Indicates if the application has "booted".
     *
     * @var bool
     */
    protected $booted = false;

    /**
     * The array of booting callbacks.
     *
     * @var callable[]
     */
    protected $bootingCallbacks = [];

    /**
     * The array of booted callbacks.
     *
     * @var callable[]
     */
    protected $bootedCallbacks = [];

    /**
     * The array of terminating callbacks.
     *
     * @var callable[]
     */
    protected $terminatingCallbacks = [];

    /**
     * All of the registered service providers.
     *
     * @var \Illuminate\Support\ServiceProvider[]
     */
    protected $serviceProviders = [];

    /**
     * The names of the loaded service providers.
     *
     * @var array
     */
    protected $loadedProviders = [];

    /**
     * The deferred services and their providers.
     *
     * @var array
     */
    protected $deferredServices = [];

    /**
     * The custom application path defined by the developer.
     *
     * @var string
     */
    protected $appPath;

    /**
     * The custom database path defined by the developer.
     *
     * @var string
     */
    protected $databasePath;

    /**
     * The custom storage path defined by the developer.
     *
     * @var string
     */
    protected $storagePath;

    /**
     * The custom environment path defined by the developer.
     *
     * @var string
     */
    protected $environmentPath;

    /**
     * The environment file to load during bootstrapping.
     *
     * @var string
     */
    protected $environmentFile = '.env';

    /**
     * The application namespace.
     *
     * @var string
     */
    protected $namespace;

    /**
     * Create a new Illuminate application instance.
     *
     * @param  string|null  $basePath
     * @return void
     */
    public function __construct($basePath = null)
    {
        if ($basePath) {
            $this->setBasePath($basePath);
        }

        $this->registerBaseBindings();
        $this->registerBaseServiceProviders();
        $this->registerCoreContainerAliases();
    }

    /**
     * Get the version number of the application.
     *
     * @return string
     */
    public function version()
    {
        return static::VERSION;
    }

    /**
     * Register the basic bindings into the container.
     *
     * @return void
     */
    protected function registerBaseBindings()
    {
        static::setInstance($this);

        $this->instance('app', $this);

        $this->instance(Container::class, $this);
        $this->singleton(Mix::class);

        $this->instance(PackageManifest::class, new PackageManifest(
            new Filesystem, $this->basePath(), $this->getCachedPackagesPath()
        ));
    }

    /**
     * Register all of the base service providers.
     *
     * @return void
     */
    protected function registerBaseServiceProviders()
    {
        $this->register(new EventServiceProvider($this));
        $this->register(new LogServiceProvider($this));
        $this->register(new RoutingServiceProvider($this));
    }

    /**
     * Run the given array of bootstrap classes.
     *
     * @param  string[]  $bootstrappers
     * @return void
     */
    public function bootstrapWith(array $bootstrappers)
    {
        $this->hasBeenBootstrapped = true;

        foreach ($bootstrappers as $bootstrapper) {
            $this['events']->dispatch('bootstrapping: '.$bootstrapper, [$this]);

            $this->make($bootstrapper)->bootstrap($this);

            $this['events']->dispatch('bootstrapped: '.$bootstrapper, [$this]);
        }
    }

    /**
     * Register a callback to run after loading the environment.
     *
     * @param  \Closure  $callback
     * @return void
     */
    public function afterLoadingEnvironment(Closure $callback)
    {
        return $this->afterBootstrapping(
            LoadEnvironmentVariables::class, $callback
        );
    }

    /**
     * Register a callback to run before a bootstrapper.
     *
     * @param  string  $bootstrapper
     * @param  \Closure  $callback
     * @return void
     */
    public function beforeBootstrapping($bootstrapper, Closure $callback)
    {
        $this['events']->listen('bootstrapping: '.$bootstrapper, $callback);
    }

    /**
     * Register a callback to run after a bootstrapper.
     *
     * @param  string  $bootstrapper
     * @param  \Closure  $callback
     * @return void
     */
    public function afterBootstrapping($bootstrapper, Closure $callback)
    {
        $this['events']->listen('bootstrapped: '.$bootstrapper, $callback);
    }

    /**
     * Determine if the application has been bootstrapped before.
     *
     * @return bool
     */
    public function hasBeenBootstrapped()
    {
        return $this->hasBeenBootstrapped;
    }

    /**
     * Set the base path for the application.
     *
     * @param  string  $basePath
     * @return $this
     */
    public function setBasePath($basePath)
    {
        $this->basePath = rtrim($basePath, '\/');

        $this->bindPathsInContainer();

        return $this;
    }

    /**
     * Bind all of the application paths in the container.
     *
     * @return void
     */
    protected function bindPathsInContainer()
    {
        $this->instance('path', $this->path());
        $this->instance('path.base', $this->basePath());
        $this->instance('path.lang', $this->langPath());
        $this->instance('path.config', $this->configPath());
        $this->instance('path.public', $this->publicPath());
        $this->instance('path.storage', $this->storagePath());
        $this->instance('path.database', $this->databasePath());
        $this->instance('path.resources', $this->resourcePath());
        $this->instance('path.bootstrap', $this->bootstrapPath());
    }

    /**
     * Get the path to the application "app" directory.
     *
     * @param  string  $path
     * @return string
     */
    public function path($path = '')
    {
        $appPath = $this->appPath ?: $this->basePath.DIRECTORY_SEPARATOR.'app';

        return $appPath.($path ? DIRECTORY_SEPARATOR.$path : $path);
    }

    /**
     * Set the application directory.
     *
     * @param  string  $path
     * @return $this
     */
    public function useAppPath($path)
    {
        $this->appPath = $path;

        $this->instance('path', $path);

        return $this;
    }

    /**
     * Get the base path of the Laravel installation.
     *
     * @param  string  $path Optionally, a path to append to the base path
     * @return string
     */
    public function basePath($path = '')
    {
        return $this->basePath.($path ? DIRECTORY_SEPARATOR.$path : $path);
    }

    /**
     * Get the path to the bootstrap directory.
     *
     * @param  string  $path Optionally, a path to append to the bootstrap path
     * @return string
     */
    public function bootstrapPath($path = '')
    {
        return $this->basePath.DIRECTORY_SEPARATOR.'bootstrap'.($path ? DIRECTORY_SEPARATOR.$path : $path);
    }

    /**
     * Get the path to the application configuration files.
     *
     * @param  string  $path Optionally, a path to append to the config path
     * @return string
     */
    public function configPath($path = '')
    {
        return $this->basePath.DIRECTORY_SEPARATOR.'config'.($path ? DIRECTORY_SEPARATOR.$path : $path);
    }

    /**
     * Get the path to the database directory.
     *
     * @param  string  $path Optionally, a path to append to the database path
     * @return string
     */
    public function databasePath($path = '')
    {
        return ($this->databasePath ?: $this->basePath.DIRECTORY_SEPARATOR.'database').($path ? DIRECTORY_SEPARATOR.$path : $path);
    }

    /**
     * Set the database directory.
     *
     * @param  string  $path
     * @return $this
     */
    public function useDatabasePath($path)
    {
        $this->databasePath = $path;

        $this->instance('path.database', $path);

        return $this;
    }

    /**
     * Get the path to the language files.
     *
     * @return string
     */
    public function langPath()
    {
        return $this->resourcePath().DIRECTORY_SEPARATOR.'lang';
    }

    /**
     * Get the path to the public / web directory.
     *
     * @return string
     */
    public function publicPath()
    {
        return $this->basePath.DIRECTORY_SEPARATOR.'public';
    }

    /**
     * Get the path to the storage directory.
     *
     * @return string
     */
    public function storagePath()
    {
        return $this->storagePath ?: $this->basePath.DIRECTORY_SEPARATOR.'storage';
    }

    /**
     * Set the storage directory.
     *
     * @param  string  $path
     * @return $this
     */
    public function useStoragePath($path)
    {
        $this->storagePath = $path;

        $this->instance('path.storage', $path);

        return $this;
    }

    /**
     * Get the path to the resources directory.
     *
     * @param  string  $path
     * @return string
     */
    public function resourcePath($path = '')
    {
        return $this->basePath.DIRECTORY_SEPARATOR.'resources'.($path ? DIRECTORY_SEPARATOR.$path : $path);
    }

    /**
     * Get the path to the environment file directory.
     *
     * @return string
     */
    public function environmentPath()
    {
        return $this->environmentPath ?: $this->basePath;
    }

    /**
     * Set the directory for the environment file.
     *
     * @param  string  $path
     * @return $this
     */
    public function useEnvironmentPath($path)
    {
        $this->environmentPath = $path;

        return $this;
    }

    /**
     * Set the environment file to be loaded during bootstrapping.
     *
     * @param  string  $file
     * @return $this
     */
    public function loadEnvironmentFrom($file)
    {
        $this->environmentFile = $file;

        return $this;
    }

    /**
     * Get the environment file the application is using.
     *
     * @return string
     */
    public function environmentFile()
    {
        return $this->environmentFile ?: '.env';
    }

    /**
     * Get the fully qualified path to the environment file.
     *
     * @return string
     */
    public function environmentFilePath()
    {
        return $this->environmentPath().DIRECTORY_SEPARATOR.$this->environmentFile();
    }

    /**
     * Get or check the current application environment.
     *
     * @param  string|array  $environments
     * @return string|bool
     */
    public function environment(...$environments)
    {
        if (count($environments) > 0) {
            $patterns = is_array($environments[0]) ? $environments[0] : $environments;

            return Str::is($patterns, $this['env']);
        }

        return $this['env'];
    }

    /**
     * Determine if application is in local environment.
     *
     * @return bool
     */
    public function isLocal()
    {
        return $this['env'] === 'local';
    }

    /**
     * Detect the application's current environment.
     *
     * @param  \Closure  $callback
     * @return string
     */
    public function detectEnvironment(Closure $callback)
    {
        $args = $_SERVER['argv'] ?? null;

        return $this['env'] = (new EnvironmentDetector)->detect($callback, $args);
    }

    /**
     * Determine if the application is running in the console.
     *
     * @return bool
     */
    public function runningInConsole()
    {
        if (isset($_ENV['APP_RUNNING_IN_CONSOLE'])) {
            return $_ENV['APP_RUNNING_IN_CONSOLE'] === 'true';
        }

        return php_sapi_name() === 'cli' || php_sapi_name() === 'phpdbg';
    }

    /**
     * Determine if the application is running unit tests.
     *
     * @return bool
     */
    public function runningUnitTests()
    {
        return $this['env'] === 'testing';
    }

    /**
     * Register all of the configured providers.
     *
     * @return void
     */
    public function registerConfiguredProviders()
    {
        $providers = Collection::make($this->config['app.providers'])
                        ->partition(function ($provider) {
                            return Str::startsWith($provider, 'Illuminate\\');
                        });

        $providers->splice(1, 0, [$this->make(PackageManifest::class)->providers()]);

        (new ProviderRepository($this, new Filesystem, $this->getCachedServicesPath()))
                    ->load($providers->collapse()->toArray());
    }

    /**
     * Register a service provider with the application.
     *
     * @param  \Illuminate\Support\ServiceProvider|string  $provider
     * @param  bool   $force
     * @return \Illuminate\Support\ServiceProvider
     */
    public function register($provider, $force = false)
    {
        if (($registered = $this->getProvider($provider)) && ! $force) {
            return $registered;
        }

        // If the given "provider" is a string, we will resolve it, passing in the
        // application instance automatically for the developer. This is simply
        // a more convenient way of specifying your service provider classes.
        if (is_string($provider)) {
            $provider = $this->resolveProvider($provider);
        }

        $provider->register();

        // If there are bindings / singletons set as properties on the provider we
        // will spin through them and register them with the application, which
        // serves as a convenience layer while registering a lot of bindings.
        if (property_exists($provider, 'bindings')) {
            foreach ($provider->bindings as $key => $value) {
                $this->bind($key, $value);
            }
        }

        if (property_exists($provider, 'singletons')) {
            foreach ($provider->singletons as $key => $value) {
                $this->singleton($key, $value);
            }
        }

        $this->markAsRegistered($provider);

        // If the application has already booted, we will call this boot method on
        // the provider class so it has an opportunity to do its boot logic and
        // will be ready for any usage by this developer's application logic.
        if ($this->booted) {
            $this->bootProvider($provider);
        }

        return $provider;
    }

    /**
     * Get the registered service provider instance if it exists.
     *
     * @param  \Illuminate\Support\ServiceProvider|string  $provider
     * @return \Illuminate\Support\ServiceProvider|null
     */
    public function getProvider($provider)
    {
        return array_values($this->getProviders($provider))[0] ?? null;
    }

    /**
     * Get the registered service provider instances if any exist.
     *
     * @param  \Illuminate\Support\ServiceProvider|string  $provider
     * @return array
     */
    public function getProviders($provider)
    {
        $name = is_string($provider) ? $provider : get_class($provider);

        return Arr::where($this->serviceProviders, function ($value) use ($name) {
            return $value instanceof $name;
        });
    }

    /**
     * Resolve a service provider instance from the class name.
     *
     * @param  string  $provider
     * @return \Illuminate\Support\ServiceProvider
     */
    public function resolveProvider($provider)
    {
        return new $provider($this);
    }

    /**
     * Mark the given provider as registered.
     *
     * @param  \Illuminate\Support\ServiceProvider  $provider
     * @return void
     */
    protected function markAsRegistered($provider)
    {
        $this->serviceProviders[] = $provider;

        $this->loadedProviders[get_class($provider)] = true;
    }

    /**
     * Load and boot all of the remaining deferred providers.
     *
     * @return void
     */
    public function loadDeferredProviders()
    {
        // We will simply spin through each of the deferred providers and register each
        // one and boot them if the application has booted. This should make each of
        // the remaining services available to this application for immediate use.
        foreach ($this->deferredServices as $service => $provider) {
            $this->loadDeferredProvider($service);
        }

        $this->deferredServices = [];
    }

    /**
     * Load the provider for a deferred service.
     *
     * @param  string  $service
     * @return void
     */
    public function loadDeferredProvider($service)
    {
        if (! isset($this->deferredServices[$service])) {
            return;
        }

        $provider = $this->deferredServices[$service];

        // If the service provider has not already been loaded and registered we can
        // register it with the application and remove the service from this list
        // of deferred services, since it will already be loaded on subsequent.
        if (! isset($this->loadedProviders[$provider])) {
            $this->registerDeferredProvider($provider, $service);
        }
    }

    /**
     * Register a deferred provider and service.
     *
     * @param  string  $provider
     * @param  string|null  $service
     * @return void
     */
    public function registerDeferredProvider($provider, $service = null)
    {
        // Once the provider that provides the deferred service has been registered we
        // will remove it from our local list of the deferred services with related
        // providers so that this container does not try to resolve it out again.
        if ($service) {
            unset($this->deferredServices[$service]);
        }

        $this->register($instance = new $provider($this));

        if (! $this->booted) {
            $this->booting(function () use ($instance) {
                $this->bootProvider($instance);
            });
        }
    }

    /**
     * Resolve the given type from the container.
     *
     * (Overriding Container::make)
     *
     * @param  string  $abstract
     * @param  array  $parameters
     * @return mixed
     */
    public function make($abstract, array $parameters = [])
    {
        $abstract = $this->getAlias($abstract);

        if (isset($this->deferredServices[$abstract]) && ! isset($this->instances[$abstract])) {
            $this->loadDeferredProvider($abstract);
        }

        return parent::make($abstract, $parameters);
    }

    /**
     * Determine if the given abstract type has been bound.
     *
     * (Overriding Container::bound)
     *
     * @param  string  $abstract
     * @return bool
     */
    public function bound($abstract)
    {
        return isset($this->deferredServices[$abstract]) || parent::bound($abstract);
    }

    /**
     * Determine if the application has booted.
     *
     * @return bool
     */
    public function isBooted()
    {
        return $this->booted;
    }

    /**
     * Boot the application's service providers.
     *
     * @return void
     */
    public function boot()
    {
        if ($this->booted) {
            return;
        }

        // Once the application has booted we will also fire some "booted" callbacks
        // for any listeners that need to do work after this initial booting gets
        // finished. This is useful when ordering the boot-up processes we run.
        $this->fireAppCallbacks($this->bootingCallbacks);

        array_walk($this->serviceProviders, function ($p) {
            $this->bootProvider($p);
        });

        $this->booted = true;

        $this->fireAppCallbacks($this->bootedCallbacks);
    }

    /**
     * Boot the given service provider.
     *
     * @param  \Illuminate\Support\ServiceProvider  $provider
     * @return mixed
     */
    protected function bootProvider(ServiceProvider $provider)
    {
        if (method_exists($provider, 'boot')) {
            return $this->call([$provider, 'boot']);
        }
    }

    /**
     * Register a new boot listener.
     *
     * @param  callable  $callback
     * @return void
     */
    public function booting($callback)
    {
        $this->bootingCallbacks[] = $callback;
    }

    /**
     * Register a new "booted" listener.
     *
     * @param  callable  $callback
     * @return void
     */
    public function booted($callback)
    {
        $this->bootedCallbacks[] = $callback;

        if ($this->isBooted()) {
            $this->fireAppCallbacks([$callback]);
        }
    }

    /**
     * Call the booting callbacks for the application.
     *
     * @param  callable[]  $callbacks
     * @return void
     */
    protected function fireAppCallbacks(array $callbacks)
    {
        foreach ($callbacks as $callback) {
            call_user_func($callback, $this);
        }
    }

    /**
     * {@inheritdoc}
     */
    public function handle(SymfonyRequest $request, $type = self::MASTER_REQUEST, $catch = true)
    {
        return $this[HttpKernelContract::class]->handle(Request::createFromBase($request));
    }

    /**
     * Determine if middleware has been disabled for the application.
     *
     * @return bool
     */
    public function shouldSkipMiddleware()
    {
        return $this->bound('middleware.disable') &&
               $this->make('middleware.disable') === true;
    }

    /**
     * Get the path to the cached services.php file.
     *
     * @return string
     */
    public function getCachedServicesPath()
    {
        return $_ENV['APP_SERVICES_CACHE'] ?? $this->bootstrapPath().'/cache/services.php';
    }

    /**
     * Get the path to the cached packages.php file.
     *
     * @return string
     */
    public function getCachedPackagesPath()
    {
        return $_ENV['APP_PACKAGES_CACHE'] ?? $this->bootstrapPath().'/cache/packages.php';
    }

    /**
     * Determine if the application configuration is cached.
     *
     * @return bool
     */
    public function configurationIsCached()
    {
        return file_exists($this->getCachedConfigPath());
    }

    /**
     * Get the path to the configuration cache file.
     *
     * @return string
     */
    public function getCachedConfigPath()
    {
        return $_ENV['APP_CONFIG_CACHE'] ?? $this->bootstrapPath().'/cache/config.php';
    }

    /**
     * Determine if the application routes are cached.
     *
     * @return bool
     */
    public function routesAreCached()
    {
        return $this['files']->exists($this->getCachedRoutesPath());
    }

    /**
     * Get the path to the routes cache file.
     *
     * @return string
     */
    public function getCachedRoutesPath()
    {
        return $_ENV['APP_ROUTES_CACHE'] ?? $this->bootstrapPath().'/cache/routes.php';
    }

    /**
     * Determine if the application events are cached.
     *
     * @return bool
     */
    public function eventsAreCached()
    {
        return $this['files']->exists($this->getCachedEventsPath());
    }

    /**
     * Get the path to the events cache file.
     *
     * @return string
     */
    public function getCachedEventsPath()
    {
        return $_ENV['APP_EVENTS_CACHE'] ?? $this->bootstrapPath().'/cache/events.php';
    }

    /**
     * Determine if the application is currently down for maintenance.
     *
     * @return bool
     */
    public function isDownForMaintenance()
    {
        return file_exists($this->storagePath().'/framework/down');
    }

    /**
     * Throw an HttpException with the given data.
     *
     * @param  int     $code
     * @param  string  $message
     * @param  array   $headers
     * @return void
     *
     * @throws \Symfony\Component\HttpKernel\Exception\HttpException
     */
    public function abort($code, $message = '', array $headers = [])
    {
        if ($code == 404) {
            throw new NotFoundHttpException($message);
        }

        throw new HttpException($code, $message, null, $headers);
    }

    /**
     * Register a terminating callback with the application.
     *
     * @param  callable|string  $callback
     * @return $this
     */
    public function terminating($callback)
    {
        $this->terminatingCallbacks[] = $callback;

        return $this;
    }

    /**
     * Terminate the application.
     *
     * @return void
     */
    public function terminate()
    {
        foreach ($this->terminatingCallbacks as $terminating) {
            $this->call($terminating);
        }
    }

    /**
     * Get the service providers that have been loaded.
     *
     * @return array
     */
    public function getLoadedProviders()
    {
        return $this->loadedProviders;
    }

    /**
     * Get the application's deferred services.
     *
     * @return array
     */
    public function getDeferredServices()
    {
        return $this->deferredServices;
    }

    /**
     * Set the application's deferred services.
     *
     * @param  array  $services
     * @return void
     */
    public function setDeferredServices(array $services)
    {
        $this->deferredServices = $services;
    }

    /**
     * Add an array of services to the application's deferred services.
     *
     * @param  array  $services
     * @return void
     */
    public function addDeferredServices(array $services)
    {
        $this->deferredServices = array_merge($this->deferredServices, $services);
    }

    /**
     * Determine if the given service is a deferred service.
     *
     * @param  string  $service
     * @return bool
     */
    public function isDeferredService($service)
    {
        return isset($this->deferredServices[$service]);
    }

    /**
     * Configure the real-time facade namespace.
     *
     * @param  string  $namespace
     * @return void
     */
    public function provideFacades($namespace)
    {
        AliasLoader::setFacadeNamespace($namespace);
    }

    /**
     * Get the current application locale.
     *
     * @return string
     */
    public function getLocale()
    {
        return $this['config']->get('app.locale');
    }

    /**
     * Set the current application locale.
     *
     * @param  string  $locale
     * @return void
     */
    public function setLocale($locale)
    {
        $this['config']->set('app.locale', $locale);

        $this['translator']->setLocale($locale);

        $this['events']->dispatch(new Events\LocaleUpdated($locale));
    }

    /**
     * Determine if application locale is the given locale.
     *
     * @param  string  $locale
     * @return bool
     */
    public function isLocale($locale)
    {
        return $this->getLocale() == $locale;
    }

    /**
     * Register the core class aliases in the container.
     *
     * @return void
     */
    public function registerCoreContainerAliases()
    {
        foreach ([
            'app'                  => [\Illuminate\Foundation\Application::class, \Illuminate\Contracts\Container\Container::class, \Illuminate\Contracts\Foundation\Application::class,  \Psr\Container\ContainerInterface::class],
            'auth'                 => [\Illuminate\Auth\AuthManager::class, \Illuminate\Contracts\Auth\Factory::class],
            'auth.driver'          => [\Illuminate\Contracts\Auth\Guard::class],
            'blade.compiler'       => [\Illuminate\View\Compilers\BladeCompiler::class],
            'cache'                => [\Illuminate\Cache\CacheManager::class, \Illuminate\Contracts\Cache\Factory::class],
            'cache.store'          => [\Illuminate\Cache\Repository::class, \Illuminate\Contracts\Cache\Repository::class],
            'config'               => [\Illuminate\Config\Repository::class, \Illuminate\Contracts\Config\Repository::class],
            'cookie'               => [\Illuminate\Cookie\CookieJar::class, \Illuminate\Contracts\Cookie\Factory::class, \Illuminate\Contracts\Cookie\QueueingFactory::class],
            'encrypter'            => [\Illuminate\Encryption\Encrypter::class, \Illuminate\Contracts\Encryption\Encrypter::class],
            'db'                   => [\Illuminate\Database\DatabaseManager::class],
            'db.connection'        => [\Illuminate\Database\Connection::class, \Illuminate\Database\ConnectionInterface::class],
            'events'               => [\Illuminate\Events\Dispatcher::class, \Illuminate\Contracts\Events\Dispatcher::class],
            'files'                => [\Illuminate\Filesystem\Filesystem::class],
            'filesystem'           => [\Illuminate\Filesystem\FilesystemManager::class, \Illuminate\Contracts\Filesystem\Factory::class],
            'filesystem.disk'      => [\Illuminate\Contracts\Filesystem\Filesystem::class],
            'filesystem.cloud'     => [\Illuminate\Contracts\Filesystem\Cloud::class],
            'hash'                 => [\Illuminate\Hashing\HashManager::class],
            'hash.driver'          => [\Illuminate\Contracts\Hashing\Hasher::class],
            'translator'           => [\Illuminate\Translation\Translator::class, \Illuminate\Contracts\Translation\Translator::class],
            'log'                  => [\Illuminate\Log\LogManager::class, \Psr\Log\LoggerInterface::class],
            'mailer'               => [\Illuminate\Mail\Mailer::class, \Illuminate\Contracts\Mail\Mailer::class, \Illuminate\Contracts\Mail\MailQueue::class],
            'auth.password'        => [\Illuminate\Auth\Passwords\PasswordBrokerManager::class, \Illuminate\Contracts\Auth\PasswordBrokerFactory::class],
            'auth.password.broker' => [\Illuminate\Auth\Passwords\PasswordBroker::class, \Illuminate\Contracts\Auth\PasswordBroker::class],
            'queue'                => [\Illuminate\Queue\QueueManager::class, \Illuminate\Contracts\Queue\Factory::class, \Illuminate\Contracts\Queue\Monitor::class],
            'queue.connection'     => [\Illuminate\Contracts\Queue\Queue::class],
            'queue.failer'         => [\Illuminate\Queue\Failed\FailedJobProviderInterface::class],
            'redirect'             => [\Illuminate\Routing\Redirector::class],
            'redis'                => [\Illuminate\Redis\RedisManager::class, \Illuminate\Contracts\Redis\Factory::class],
            'request'              => [\Illuminate\Http\Request::class, \Symfony\Component\HttpFoundation\Request::class],
            'router'               => [\Illuminate\Routing\Router::class, \Illuminate\Contracts\Routing\Registrar::class, \Illuminate\Contracts\Routing\BindingRegistrar::class],
            'session'              => [\Illuminate\Session\SessionManager::class],
            'session.store'        => [\Illuminate\Session\Store::class, \Illuminate\Contracts\Session\Session::class],
            'url'                  => [\Illuminate\Routing\UrlGenerator::class, \Illuminate\Contracts\Routing\UrlGenerator::class],
            'validator'            => [\Illuminate\Validation\Factory::class, \Illuminate\Contracts\Validation\Factory::class],
            'view'                 => [\Illuminate\View\Factory::class, \Illuminate\Contracts\View\Factory::class],
        ] as $key => $aliases) {
            foreach ($aliases as $alias) {
                $this->alias($key, $alias);
            }
        }
    }

    /**
     * Flush the container of all bindings and resolved instances.
     *
     * @return void
     */
    public function flush()
    {
        parent::flush();

        $this->buildStack = [];
        $this->loadedProviders = [];
        $this->bootedCallbacks = [];
        $this->bootingCallbacks = [];
        $this->deferredServices = [];
        $this->reboundCallbacks = [];
        $this->serviceProviders = [];
        $this->resolvingCallbacks = [];
        $this->afterResolvingCallbacks = [];
        $this->globalResolvingCallbacks = [];
    }

    /**
     * Get the application namespace.
     *
     * @return string
     *
     * @throws \RuntimeException
     */
    public function getNamespace()
    {
        if (! is_null($this->namespace)) {
            return $this->namespace;
        }

        $composer = json_decode(file_get_contents($this->basePath('composer.json')), true);

        foreach ((array) data_get($composer, 'autoload.psr-4') as $namespace => $path) {
            foreach ((array) $path as $pathChoice) {
                if (realpath($this->path()) === realpath($this->basePath($pathChoice))) {
                    return $this->namespace = $namespace;
                }
            }
        }

        throw new RuntimeException('Unable to detect application namespace.');
    }
}<|MERGE_RESOLUTION|>--- conflicted
+++ resolved
@@ -29,11 +29,7 @@
      *
      * @var string
      */
-<<<<<<< HEAD
     const VERSION = '5.9-dev';
-=======
-    const VERSION = '5.8.10';
->>>>>>> 82ded9a2
 
     /**
      * The base path for the Laravel installation.
