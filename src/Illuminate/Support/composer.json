{
    "name": "illuminate/support",
    "description": "The Illuminate Support package.",
    "license": "MIT",
    "homepage": "http://laravel.com",
    "support": {
        "issues": "https://github.com/laravel/framework/issues",
        "source": "https://github.com/laravel/framework"
    },
    "authors": [
        {
            "name": "Taylor Otwell",
            "email": "taylorotwell@gmail.com"
        }
    ],
    "require": {
        "php": ">=5.5.9",
        "ext-mbstring": "*",
        "doctrine/inflector": "~1.0",
<<<<<<< HEAD
        "illuminate/contracts": "5.2.*"
=======
        "danielstjules/stringy": "~1.8",
        "paragonie/random_compat": "~1.3"
>>>>>>> 953d0a8b
    },
    "autoload": {
        "psr-4": {
            "Illuminate\\Support\\": ""
        },
        "files": [
            "helpers.php"
        ]
    },
    "extra": {
        "branch-alias": {
            "dev-master": "5.2-dev"
        }
    },
    "suggest": {
<<<<<<< HEAD
        "illuminate/filesystem": "Required to use the composer class (5.2.*).",
        "jeremeamia/superclosure": "Required to be able to serialize closures (~2.2).",
        "paragonie/random_compat": "Provides a compatible interface like PHP7's random_bytes() in PHP 5 projects (~1.1).",
        "symfony/polyfill-php56": "Required to use the hash_equals function on PHP 5.5 (~1.0).",
        "symfony/process": "Required to use the composer class (2.8.*|3.0.*).",
        "symfony/var-dumper": "Improves the dd function (2.8.*|3.0.*)."
=======
        "jeremeamia/superclosure": "Required to be able to serialize closures (~2.0).",
        "symfony/var-dumper": "Improves the dd function (2.7.*)."
>>>>>>> 953d0a8b
    },
    "minimum-stability": "dev"
}<|MERGE_RESOLUTION|>--- conflicted
+++ resolved
@@ -17,12 +17,8 @@
         "php": ">=5.5.9",
         "ext-mbstring": "*",
         "doctrine/inflector": "~1.0",
-<<<<<<< HEAD
-        "illuminate/contracts": "5.2.*"
-=======
-        "danielstjules/stringy": "~1.8",
+        "illuminate/contracts": "5.2.*",
         "paragonie/random_compat": "~1.3"
->>>>>>> 953d0a8b
     },
     "autoload": {
         "psr-4": {
@@ -38,17 +34,11 @@
         }
     },
     "suggest": {
-<<<<<<< HEAD
         "illuminate/filesystem": "Required to use the composer class (5.2.*).",
         "jeremeamia/superclosure": "Required to be able to serialize closures (~2.2).",
-        "paragonie/random_compat": "Provides a compatible interface like PHP7's random_bytes() in PHP 5 projects (~1.1).",
         "symfony/polyfill-php56": "Required to use the hash_equals function on PHP 5.5 (~1.0).",
         "symfony/process": "Required to use the composer class (2.8.*|3.0.*).",
         "symfony/var-dumper": "Improves the dd function (2.8.*|3.0.*)."
-=======
-        "jeremeamia/superclosure": "Required to be able to serialize closures (~2.0).",
-        "symfony/var-dumper": "Improves the dd function (2.7.*)."
->>>>>>> 953d0a8b
     },
     "minimum-stability": "dev"
 }