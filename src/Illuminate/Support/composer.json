--- conflicted
+++ resolved
@@ -38,14 +38,8 @@
     },
     "suggest": {
         "illuminate/filesystem": "Required to use the composer class (5.2.*).",
-<<<<<<< HEAD
-        "jeremeamia/superclosure": "Required to be able to serialize closures (~2.2).",
         "symfony/process": "Required to use the composer class (3.2.*).",
         "symfony/var-dumper": "Required to use the dd function (3.2.*)."
-=======
-        "symfony/process": "Required to use the composer class (3.1.*).",
-        "symfony/var-dumper": "Required to use the dd function (3.1.*)."
->>>>>>> 2fe517f5
     },
     "minimum-stability": "dev"
 }