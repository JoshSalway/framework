--- conflicted
+++ resolved
@@ -669,7 +669,6 @@
 
         return 1;
     }, 0));
-<<<<<<< HEAD
 
 assertType('int', $collection
     ->reduceWithKeys(function ($null, $user) {
@@ -693,8 +692,6 @@
 
         return 1;
     }, 0));
-=======
->>>>>>> 58971802
 
 assertType('Illuminate\Support\Collection<int, int>', $collection::make([1])->replace([1]));
 assertType('Illuminate\Support\Collection<int, User>', $collection->replace([new User]));
