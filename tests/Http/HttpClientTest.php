<?php

namespace Illuminate\Tests\Http;

use Exception;
use GuzzleHttp\Middleware;
use GuzzleHttp\Promise\PromiseInterface;
use GuzzleHttp\Psr7\Response as Psr7Response;
use GuzzleHttp\Psr7\Utils;
use GuzzleHttp\TransferStats;
use Illuminate\Contracts\Events\Dispatcher;
use Illuminate\Contracts\Support\Arrayable;
use Illuminate\Http\Client\Events\RequestSending;
use Illuminate\Http\Client\Events\ResponseReceived;
use Illuminate\Http\Client\Factory;
use Illuminate\Http\Client\PendingRequest;
use Illuminate\Http\Client\Pool;
use Illuminate\Http\Client\Request;
use Illuminate\Http\Client\RequestException;
use Illuminate\Http\Client\Response;
use Illuminate\Http\Client\ResponseSequence;
use Illuminate\Http\Response as HttpResponse;
use Illuminate\Support\Arr;
use Illuminate\Support\Carbon;
use Illuminate\Support\Collection;
use Illuminate\Support\Fluent;
use Illuminate\Support\Sleep;
use Illuminate\Support\Str;
use JsonSerializable;
use Mockery as m;
use OutOfBoundsException;
use PHPUnit\Framework\AssertionFailedError;
use PHPUnit\Framework\TestCase;
use Psr\Http\Message\RequestInterface;
use Psr\Http\Message\ResponseInterface;
use RuntimeException;
use Symfony\Component\VarDumper\VarDumper;

class HttpClientTest extends TestCase
{
    /**
     * @var \Illuminate\Http\Client\Factory
     */
    protected $factory;

    protected function setUp(): void
    {
        parent::setUp();

        $this->factory = new Factory;
    }

    protected function tearDown(): void
    {
        m::close();

        parent::tearDown();
    }

    public function testStubbedResponsesAreReturnedAfterFaking()
    {
        $this->factory->fake();

        $response = $this->factory->post('http://laravel.com/test-missing-page');

        $this->assertTrue($response->ok());
    }

    public function testCreatedRequest()
    {
        $this->factory->fake([
            'vapor.laravel.com' => $this->factory::response('', HttpResponse::HTTP_CREATED),
            'forge.laravel.com' => $this->factory::response('', HttpResponse::HTTP_OK),
        ]);

        $response = $this->factory->post('http://vapor.laravel.com');
        $this->assertTrue($response->created());

        $response = $this->factory->post('http://forge.laravel.com');
        $this->assertFalse($response->created());
    }

    public function testAcceptedRequest()
    {
        $this->factory->fake([
            'vapor.laravel.com' => $this->factory::response('', HttpResponse::HTTP_ACCEPTED),
            'forge.laravel.com' => $this->factory::response('', HttpResponse::HTTP_OK),
        ]);

        $response = $this->factory->post('http://vapor.laravel.com');
        $this->assertTrue($response->accepted());

        $response = $this->factory->post('http://forge.laravel.com');
        $this->assertFalse($response->accepted());
    }

    public function testMovedPermanentlyRequest()
    {
        $this->factory->fake([
            'vapor.laravel.com' => $this->factory::response('', HttpResponse::HTTP_MOVED_PERMANENTLY),
            'forge.laravel.com' => $this->factory::response('', HttpResponse::HTTP_OK),
        ]);

        $response = $this->factory->post('http://vapor.laravel.com');
        $this->assertTrue($response->movedPermanently());

        $response = $this->factory->post('http://forge.laravel.com');
        $this->assertFalse($response->movedPermanently());
    }

    public function testNoContentRequest()
    {
        $this->factory->fake([
            'vapor.laravel.com' => $this->factory::response('', HttpResponse::HTTP_NO_CONTENT),
            'forge.laravel.com' => $this->factory::response('', HttpResponse::HTTP_OK),
        ]);

        $response = $this->factory->post('http://vapor.laravel.com');
        $this->assertTrue($response->noContent());

        $response = $this->factory->post('http://forge.laravel.com');
        $this->assertFalse($response->noContent());
    }

    public function testFoundRequest()
    {
        $this->factory->fake([
            'vapor.laravel.com' => $this->factory::response('', HttpResponse::HTTP_FOUND),
            'forge.laravel.com' => $this->factory::response('', HttpResponse::HTTP_OK),
        ]);

        $response = $this->factory->post('http://vapor.laravel.com');
        $this->assertTrue($response->found());

        $response = $this->factory->post('http://forge.laravel.com');
        $this->assertFalse($response->found());
    }

    public function testNotModifiedRequest(): void
    {
        $this->factory->fake([
            'vapor.laravel.com' => $this->factory::response('', HttpResponse::HTTP_NOT_MODIFIED),
            'forge.laravel.com' => $this->factory::response('', HttpResponse::HTTP_OK),
        ]);

        $response = $this->factory->post('https://vapor.laravel.com');
        $this->assertTrue($response->notModified());

        $response = $this->factory->post('https://forge.laravel.com');
        $this->assertFalse($response->notModified());
    }

    public function testBadRequestRequest()
    {
        $this->factory->fake([
            'vapor.laravel.com' => $this->factory::response('', HttpResponse::HTTP_BAD_REQUEST),
            'forge.laravel.com' => $this->factory::response('', HttpResponse::HTTP_OK),
        ]);

        $response = $this->factory->post('http://vapor.laravel.com');
        $this->assertTrue($response->badRequest());

        $response = $this->factory->post('http://forge.laravel.com');
        $this->assertFalse($response->badRequest());
    }

    public function testPaymentRequiredRequest()
    {
        $this->factory->fake([
            'vapor.laravel.com' => $this->factory::response('', HttpResponse::HTTP_PAYMENT_REQUIRED),
            'forge.laravel.com' => $this->factory::response('', HttpResponse::HTTP_OK),
        ]);

        $response = $this->factory->post('http://vapor.laravel.com');
        $this->assertTrue($response->paymentRequired());

        $response = $this->factory->post('http://forge.laravel.com');
        $this->assertFalse($response->paymentRequired());
    }

    public function testRequestTimeoutRequest()
    {
        $this->factory->fake([
            'vapor.laravel.com' => $this->factory::response('', HttpResponse::HTTP_REQUEST_TIMEOUT),
            'forge.laravel.com' => $this->factory::response('', HttpResponse::HTTP_OK),
        ]);

        $response = $this->factory->post('http://vapor.laravel.com');
        $this->assertTrue($response->requestTimeout());

        $response = $this->factory->post('http://forge.laravel.com');
        $this->assertFalse($response->requestTimeout());
    }

    public function testConflictResponseRequest()
    {
        $this->factory->fake([
            'vapor.laravel.com' => $this->factory::response('', HttpResponse::HTTP_CONFLICT),
            'forge.laravel.com' => $this->factory::response('', HttpResponse::HTTP_OK),
        ]);

        $response = $this->factory->post('http://vapor.laravel.com');
        $this->assertTrue($response->conflict());

        $response = $this->factory->post('http://forge.laravel.com');
        $this->assertFalse($response->conflict());
    }

    public function testUnprocessableEntityRequest()
    {
        $this->factory->fake([
            'vapor.laravel.com' => $this->factory::response('', HttpResponse::HTTP_UNPROCESSABLE_ENTITY),
            'forge.laravel.com' => $this->factory::response('', HttpResponse::HTTP_OK),
        ]);

        $response = $this->factory->post('http://vapor.laravel.com');
        $this->assertTrue($response->unprocessableEntity());

        $response = $this->factory->post('http://forge.laravel.com');
        $this->assertFalse($response->unprocessableEntity());
    }

    public function testTooManyRequestsRequest()
    {
        $this->factory->fake([
            'vapor.laravel.com' => $this->factory::response('', HttpResponse::HTTP_TOO_MANY_REQUESTS),
            'forge.laravel.com' => $this->factory::response('', HttpResponse::HTTP_OK),
        ]);

        $response = $this->factory->post('http://vapor.laravel.com');
        $this->assertTrue($response->tooManyRequests());

        $response = $this->factory->post('http://forge.laravel.com');
        $this->assertFalse($response->tooManyRequests());
    }

    public function testUnauthorizedRequest()
    {
        $this->factory->fake([
            'laravel.com' => $this->factory::response('', 401),
        ]);

        $response = $this->factory->post('http://laravel.com');

        $this->assertTrue($response->unauthorized());
    }

    public function testForbiddenRequest()
    {
        $this->factory->fake([
            'laravel.com' => $this->factory::response('', 403),
        ]);

        $response = $this->factory->post('http://laravel.com');

        $this->assertTrue($response->forbidden());
    }

    public function testNotFoundResponse()
    {
        $this->factory->fake([
            'laravel.com' => $this->factory::response('', 404),
        ]);

        $response = $this->factory->post('http://laravel.com');

        $this->assertTrue($response->notFound());
    }

    public function testResponseBodyCasting()
    {
        $this->factory->fake([
            '*' => ['result' => ['foo' => 'bar']],
        ]);

        $response = $this->factory->get('http://foo.com/api');

        $this->assertSame('{"result":{"foo":"bar"}}', $response->body());
        $this->assertSame('{"result":{"foo":"bar"}}', (string) $response);
        $this->assertIsArray($response->json());
        $this->assertSame(['foo' => 'bar'], $response->json()['result']);
        $this->assertSame(['foo' => 'bar'], $response->json('result'));
        $this->assertSame('bar', $response->json('result.foo'));
        $this->assertSame('default', $response->json('missing_key', 'default'));
        $this->assertSame(['foo' => 'bar'], $response['result']);
    }

    public function testResponseObjectAsArray()
    {
        $this->factory->fake([
            '*' => [['foo' => 'bar'], ['bar' => 'foo']],
        ]);

        $response = $this->factory->get('http://foo.com/api');

        $this->assertSame('[{"foo":"bar"},{"bar":"foo"}]', $response->body());
        $this->assertSame('[{"foo":"bar"},{"bar":"foo"}]', (string) $response);
        $this->assertIsArray($response->object());
        $this->assertSame('bar', $response->object()[0]->foo);
    }

    public function testResponseObjectAsObject()
    {
        $this->factory->fake([
            '*' => ['result' => ['foo' => 'bar']],
        ]);

        $response = $this->factory->get('http://foo.com/api');

        $this->assertIsObject($response->object());
        $this->assertSame('bar', $response->object()->result->foo);
    }

    public function testResponseCanBeReturnedAsCollection()
    {
        $this->factory->fake([
            '*' => ['result' => ['foo' => 'bar']],
        ]);

        $response = $this->factory->get('http://foo.com/api');

        $this->assertInstanceOf(Collection::class, $response->collect());
        $this->assertEquals(collect(['result' => ['foo' => 'bar']]), $response->collect());
        $this->assertEquals(collect(['foo' => 'bar']), $response->collect('result'));
        $this->assertEquals(collect(['bar']), $response->collect('result.foo'));
        $this->assertEquals(collect(), $response->collect('missing_key'));
    }

    public function testSendRequestBodyAsJsonByDefault()
    {
        $body = '{"test":"phpunit"}';

        $fakeRequest = function (Request $request) use ($body) {
            self::assertSame($body, $request->body());
            self::assertContains('application/json', $request->header('Content-Type'));

            return ['my' => 'response'];
        };

        $this->factory->fake($fakeRequest);

        $this->factory->withBody($body)->send('get', 'http://foo.com/api');
    }

    public function testSendRequestBodyWithManyAmpersands()
    {
        $body = str_repeat('A thousand &. ', 1000);

        $fakeRequest = function (Request $request) use ($body) {
            self::assertSame($body, $request->body());
            self::assertContains('text/plain', $request->header('Content-Type'));

            return ['my' => 'response'];
        };

        $this->factory->fake($fakeRequest);

        $this->factory->withBody($body, 'text/plain')->send('post', 'http://foo.com/api');
    }

    public function testSendStreamRequestBody()
    {
        $string = 'Look at me, i am a stream!!';
        $resource = fopen('php://temp', 'w');
        fwrite($resource, $string);
        rewind($resource);
        $body = Utils::streamFor($resource);

        $fakeRequest = function (Request $request) use ($string) {
            self::assertSame($string, $request->body());
            self::assertContains('text/plain', $request->header('Content-Type'));

            return ['my' => 'response'];
        };

        $this->factory->fake($fakeRequest);

        $this->factory->withBody($body, 'text/plain')->send('post', 'http://foo.com/api');
    }

    public function testUrlsCanBeStubbedByPath()
    {
        $this->factory->fake([
            'foo.com/*' => ['page' => 'foo'],
            'bar.com/*' => ['page' => 'bar'],
            '*' => ['page' => 'fallback'],
        ]);

        $fooResponse = $this->factory->post('http://foo.com/test');
        $barResponse = $this->factory->post('http://bar.com/test');
        $fallbackResponse = $this->factory->post('http://fallback.com/test');

        $this->assertSame('foo', $fooResponse['page']);
        $this->assertSame('bar', $barResponse['page']);
        $this->assertSame('fallback', $fallbackResponse['page']);

        $this->factory->assertSent(function (Request $request) {
            return $request->url() === 'http://foo.com/test' &&
                   $request->hasHeader('Content-Type', 'application/json');
        });
    }

    public function testCanSendJsonData()
    {
        $this->factory->fake();

        $this->factory->withHeaders([
            'X-Test-Header' => 'foo',
            'X-Test-ArrayHeader' => ['bar', 'baz'],
        ])->post('http://foo.com/json', [
            'name' => 'Taylor',
        ]);

        $this->factory->assertSent(function (Request $request) {
            return $request->url() === 'http://foo.com/json' &&
                   $request->hasHeader('Content-Type', 'application/json') &&
                   $request->hasHeader('X-Test-Header', 'foo') &&
                   $request->hasHeader('X-Test-ArrayHeader', ['bar', 'baz']) &&
                   $request['name'] === 'Taylor';
        });
    }

    public function testCanSendFormData()
    {
        $this->factory->fake();

        $this->factory->asForm()->post('http://foo.com/form', [
            'name' => 'Taylor',
            'title' => 'Laravel Developer',
        ]);

        $this->factory->assertSent(function (Request $request) {
            return $request->url() === 'http://foo.com/form' &&
                   $request->hasHeader('Content-Type', 'application/x-www-form-urlencoded') &&
                   $request['name'] === 'Taylor';
        });
    }

    public function testCanSendArrayableFormData()
    {
        $this->factory->fake();

        $this->factory->asForm()->post('http://foo.com/form', new Fluent([
            'name' => 'Taylor',
            'title' => 'Laravel Developer',
        ]));

        $this->factory->assertSent(function (Request $request) {
            return $request->url() === 'http://foo.com/form' &&
                   $request->hasHeader('Content-Type', 'application/x-www-form-urlencoded') &&
                   $request['name'] === 'Taylor';
        });
    }

    public function testCanSendJsonSerializableData()
    {
        $this->factory->fake();

        $this->factory->asJson()->post('http://foo.com/form', new class implements JsonSerializable
        {
            public function jsonSerialize(): mixed
            {
                return [
                    'name' => 'Taylor',
                    'title' => 'Laravel Developer',
                ];
            }
        });

        $this->factory->assertSent(function (Request $request) {
            return $request->url() === 'http://foo.com/form' &&
                $request->hasHeader('Content-Type', 'application/json') &&
                $request['name'] === 'Taylor';
        });
    }

    public function testPrefersJsonSerializableOverArrayableData()
    {
        $this->factory->fake();

        $this->factory->asJson()->post('http://foo.com/form', new class implements JsonSerializable, Arrayable
        {
            public function jsonSerialize(): mixed
            {
                return [
                    'attributes' => (object) [],
                ];
            }

            public function toArray(): array
            {
                return [
                    'attributes' => [],
                ];
            }
        });

        $this->factory->assertSent(function (Request $request) {
            return $request->url() === 'http://foo.com/form' &&
                $request->hasHeader('Content-Type', 'application/json') &&
                $request->body() === '{"attributes":{}}';
        });
    }

    public function testCanSendJsonDataWithStringable()
    {
        $this->factory->fake();

        $this->factory->withHeaders([
            'X-Test-Header' => 'foo',
            'X-Test-ArrayHeader' => ['bar', 'baz'],
        ])->post('http://foo.com/json', [
            'name' => Str::of('Taylor'),
        ]);

        $this->factory->assertSent(function (Request $request) {
            return $request->url() === 'http://foo.com/json' &&
                   $request->hasHeader('Content-Type', 'application/json') &&
                   $request->hasHeader('X-Test-Header', 'foo') &&
                   $request->hasHeader('X-Test-ArrayHeader', ['bar', 'baz']) &&
                   $request['name'] === 'Taylor';
        });
    }

    public function testCanSendFormDataWithStringable()
    {
        $this->factory->fake();

        $this->factory->asForm()->post('http://foo.com/form', [
            'name' => Str::of('Taylor'),
            'title' => 'Laravel Developer',
        ]);

        $this->factory->assertSent(function (Request $request) {
            return $request->url() === 'http://foo.com/form' &&
                   $request->hasHeader('Content-Type', 'application/x-www-form-urlencoded') &&
                   $request['name'] === 'Taylor';
        });
    }

    public function testCanSendFormDataWithStringableInArrays()
    {
        $this->factory->fake();

        $this->factory->asForm()->post('http://foo.com/form', [
            'posts' => [['title' => Str::of('Taylor')]],
        ]);

        $this->factory->assertSent(function (Request $request) {
            return $request->url() === 'http://foo.com/form' &&
                   $request->hasHeader('Content-Type', 'application/x-www-form-urlencoded') &&
                   $request['posts'][0]['title'] === 'Taylor';
        });
    }

    public function testRecordedCallsAreEmptiedWhenFakeIsCalled()
    {
        $this->factory->fake([
            'http://foo.com/*' => ['page' => 'foo'],
        ]);

        $this->factory->get('http://foo.com/test');

        $this->factory->assertSent(function (Request $request) {
            return $request->url() === 'http://foo.com/test';
        });

        $this->factory->fake();

        $this->factory->assertNothingSent();
    }

    public function testSpecificRequestIsNotBeingSent()
    {
        $this->factory->fake();

        $this->factory->post('http://foo.com/form', [
            'name' => 'Taylor',
        ]);

        $this->factory->assertNotSent(function (Request $request) {
            return $request->url() === 'http://foo.com/form' &&
                $request['name'] === 'Peter';
        });
    }

    public function testNoRequestIsNotBeingSent()
    {
        $this->factory->fake();

        $this->factory->assertNothingSent();
    }

    public function testRequestCount()
    {
        $this->factory->fake();
        $this->factory->assertSentCount(0);

        $this->factory->post('http://foo.com/form', [
            'name' => 'Taylor',
        ]);

        $this->factory->assertSentCount(1);

        $this->factory->post('http://foo.com/form', [
            'name' => 'Jim',
        ]);

        $this->factory->assertSentCount(2);
    }

    public function testCanSendMultipartData()
    {
        $this->factory->fake();

        $this->factory->asMultipart()->post('http://foo.com/multipart', [
            [
                'name' => 'foo',
                'contents' => 'data',
                'headers' => ['X-Test-Header' => 'foo'],
            ],
        ]);

        $this->factory->assertSent(function (Request $request) {
            return $request->url() === 'http://foo.com/multipart' &&
                   Str::startsWith($request->header('Content-Type')[0], 'multipart') &&
                   $request[0]['name'] === 'foo';
        });
    }

    public function testFilesCanBeAttached()
    {
        $this->factory->fake();

        $this->factory->attach('foo', 'data', 'file.txt', ['X-Test-Header' => 'foo'])
                ->post('http://foo.com/file');

        $this->factory->assertSent(function (Request $request) {
            return $request->url() === 'http://foo.com/file' &&
                   Str::startsWith($request->header('Content-Type')[0], 'multipart') &&
                   $request[0]['name'] === 'foo' &&
                   $request->hasFile('foo', 'data', 'file.txt');
        });
    }

    public function testCanSendMultipartDataWithSimplifiedParameters()
    {
        $this->factory->fake();

        $this->factory->asMultipart()->post('http://foo.com/multipart', [
            'foo' => 'bar',
        ]);

        $this->factory->assertSent(function (Request $request) {
            return $request->url() === 'http://foo.com/multipart' &&
                Str::startsWith($request->header('Content-Type')[0], 'multipart') &&
                $request[0]['name'] === 'foo' &&
                $request[0]['contents'] === 'bar';
        });
    }

    public function testCanSendMultipartDataWithBothSimplifiedAndExtendedParameters()
    {
        $this->factory->fake();

        $this->factory->asMultipart()->post('http://foo.com/multipart', [
            'foo' => 'bar',
            [
                'name' => 'foobar',
                'contents' => 'data',
                'headers' => ['X-Test-Header' => 'foo'],
            ],
        ]);

        $this->factory->assertSent(function (Request $request) {
            return $request->url() === 'http://foo.com/multipart' &&
                Str::startsWith($request->header('Content-Type')[0], 'multipart') &&
                $request[0]['name'] === 'foo' &&
                $request[0]['contents'] === 'bar' &&
                $request[1]['name'] === 'foobar' &&
                $request[1]['contents'] === 'data' &&
                $request[1]['headers']['X-Test-Header'] === 'foo';
        });
    }

    public function testItCanSendToken()
    {
        $this->factory->fake();

        $this->factory->withToken('token')->post('http://foo.com/json');

        $this->factory->assertSent(function (Request $request) {
            return $request->url() === 'http://foo.com/json' &&
                $request->hasHeader('Authorization', 'Bearer token');
        });
    }

    public function testItCanSendUserAgent()
    {
        $this->factory->fake();

        $this->factory->withUserAgent('Laravel')->post('http://foo.com/json');

        $this->factory->assertSent(function (Request $request) {
            return $request->url() === 'http://foo.com/json' &&
                $request->hasHeader('User-Agent', 'Laravel');
        });
    }

    public function testItOnlySendsOneUserAgentHeader()
    {
        $this->factory->fake();

        $this->factory->withUserAgent('Laravel')
            ->withUserAgent('FooBar')
            ->post('http://foo.com/json');

        $this->factory->assertSent(function (Request $request) {
            $userAgent = $request->header('User-Agent');

            return $request->url() === 'http://foo.com/json' &&
                count($userAgent) === 1 &&
                $userAgent[0] === 'FooBar';
        });
    }

    public function testSequenceBuilder()
    {
        $this->factory->fake([
            '*' => $this->factory->sequence()
                ->push('Ok', 201)
                ->push(['fact' => 'Cats are great!'])
                ->pushFile(__DIR__.'/fixtures/test.txt')
                ->pushStatus(403),
        ]);

        $response = $this->factory->get('https://example.com');
        $this->assertSame('Ok', $response->body());
        $this->assertSame(201, $response->status());

        $response = $this->factory->get('https://example.com');
        $this->assertSame(['fact' => 'Cats are great!'], $response->json());
        $this->assertSame('application/json', $response->header('Content-Type'));
        $this->assertSame(200, $response->status());

        $response = $this->factory->get('https://example.com');
        $this->assertSame("This is a story about something that happened long ago when your grandfather was a child.\n", $response->body());
        $this->assertSame(200, $response->status());

        $response = $this->factory->get('https://example.com');
        $this->assertSame('', $response->body());
        $this->assertSame(403, $response->status());

        $this->expectException(OutOfBoundsException::class);

        // The sequence is empty, it should throw an exception.
        $this->factory->get('https://example.com');
    }

    public function testSequenceBuilderCanKeepGoingWhenEmpty()
    {
        $this->factory->fake([
            '*' => $this->factory->sequence()
                ->dontFailWhenEmpty()
                ->push('Ok'),
        ]);

        $response = $this->factory->get('https://laravel.com');
        $this->assertSame('Ok', $response->body());

        // The sequence is empty, but it should not fail.
        $this->factory->get('https://laravel.com');
    }

    public function testAssertSequencesAreEmpty()
    {
        $this->factory->fake([
            '*' => $this->factory->sequence()
                ->push('1')
                ->push('2'),
        ]);

        $this->factory->get('https://example.com');
        $this->factory->get('https://example.com');

        $this->factory->assertSequencesAreEmpty();
    }

    public function testFakeSequence()
    {
        $this->factory->fakeSequence()
            ->pushStatus(201)
            ->pushStatus(301);

        $this->assertSame(201, $this->factory->get('https://example.com')->status());
        $this->assertSame(301, $this->factory->get('https://example.com')->status());
    }

    public function testWithCookies()
    {
        $this->factory->fakeSequence()->pushStatus(200);

        $response = $this->factory->withCookies(
            ['foo' => 'bar'], 'https://laravel.com'
        )->get('https://laravel.com');

        $this->assertCount(1, $response->cookies()->toArray());

        /** @var \GuzzleHttp\Cookie\CookieJarInterface $responseCookies */
        $responseCookie = $response->cookies()->toArray()[0];

        $this->assertSame('foo', $responseCookie['Name']);
        $this->assertSame('bar', $responseCookie['Value']);
        $this->assertSame('https://laravel.com', $responseCookie['Domain']);
    }

    public function testWithQueryParameters()
    {
        $this->factory->fake();

        $this->factory->withQueryParameters(
            ['foo' => 'bar']
        )->get('https://laravel.com');

        $this->factory->assertSent(function (Request $request) {
            return $request->url() === 'https://laravel.com?foo=bar';
        });
    }

    public function testWithArrayQueryParameters()
    {
        $this->factory->fake();

        $this->factory->withQueryParameters(
            ['foo' => ['bar', 'baz']],
        )->get('https://laravel.com');

        $this->factory->assertSent(function (Request $request) {
            return $request->url() === 'https://laravel.com?foo%5B0%5D=bar&foo%5B1%5D=baz';
        });
    }

    public function testWithQueryParametersAllowsAddingMoreOnRequest()
    {
        $this->factory->fake();

        $this->factory->withQueryParameters(
            ['foo' => 'bar']
        )->get('https://laravel.com', [
            'baz' => 'qux',
        ]);

        $this->factory->assertSent(function (Request $request) {
            return $request->url() === 'https://laravel.com?foo=bar&baz=qux';
        });
    }

    public function testWithQueryParametersAllowsOverridingParameterOnRequest()
    {
        $this->factory->fake();

        $this->factory->withQueryParameters([
            'foo' => 'bar',
            'baz' => 'baz',
        ])->get('https://laravel.com', [
            // Override the previously set value
            'baz' => 'qux',
        ]);

        $this->factory->assertSent(function (Request $request) {
            return $request->url() === 'https://laravel.com?foo=bar&baz=qux';
        });
    }

    public function testWithStringableQueryParameters()
    {
        $this->factory->fake();

        $this->factory->withQueryParameters(
            ['foo' => Str::of('bar')]
        )->get('https://laravel.com');

        $this->factory->assertSent(function (Request $request) {
            return $request->url() === 'https://laravel.com?foo=bar';
        });
    }

    public function testWithArrayStringableQueryParameters()
    {
        $this->factory->fake();

        $this->factory->withQueryParameters(
            ['foo' => ['bar', Str::of('baz')]],
        )->get('https://laravel.com');

        $this->factory->assertSent(function (Request $request) {
            return $request->url() === 'https://laravel.com?foo%5B0%5D=bar&foo%5B1%5D=baz';
        });
    }

    public function testGetWithArrayQueryParam()
    {
        $this->factory->fake();

        $this->factory->get('http://foo.com/get', ['foo' => 'bar']);

        $this->factory->assertSent(function (Request $request) {
            return $request->url() === 'http://foo.com/get?foo=bar'
                && $request['foo'] === 'bar';
        });
    }

    public function testGetWithArrayableQueryParam()
    {
        $this->factory->fake();

        $this->factory->get('http://foo.com/get', new Fluent(['foo' => 'bar']));

        $this->factory->assertSent(function (Request $request) {
            return $request->url() === 'http://foo.com/get?foo=bar'
                && $request['foo'] === 'bar';
        });
    }

    public function testGetWithStringQueryParam()
    {
        $this->factory->fake();

        $this->factory->get('http://foo.com/get', 'foo=bar');

        $this->factory->assertSent(function (Request $request) {
            return $request->url() === 'http://foo.com/get?foo=bar'
                && $request['foo'] === 'bar';
        });
    }

    public function testGetWithQuery()
    {
        $this->factory->fake();

        $this->factory->get('http://foo.com/get?foo=bar&page=1');

        $this->factory->assertSent(function (Request $request) {
            return $request->url() === 'http://foo.com/get?foo=bar&page=1'
                && $request['foo'] === 'bar'
                && $request['page'] === '1';
        });
    }

    public function testGetWithQueryWontEncode()
    {
        $this->factory->fake();

        $this->factory->get('http://foo.com/get?foo;bar;1;5;10&page=1');

        $this->factory->assertSent(function (Request $request) {
            return $request->url() === 'http://foo.com/get?foo;bar;1;5;10&page=1'
                && ! isset($request['foo'])
                && ! isset($request['bar'])
                && $request['page'] === '1';
        });
    }

    public function testGetWithArrayQueryParamOverwrites()
    {
        $this->factory->fake();

        $this->factory->get('http://foo.com/get?foo=bar&page=1', ['hello' => 'world']);

        $this->factory->assertSent(function (Request $request) {
            return $request->url() === 'http://foo.com/get?hello=world'
                && $request['hello'] === 'world';
        });
    }

    public function testGetWithArrayQueryParamEncodes()
    {
        $this->factory->fake();

        $this->factory->get('http://foo.com/get', ['foo;bar; space test' => 'laravel']);

        $this->factory->assertSent(function (Request $request) {
            return $request->url() === 'http://foo.com/get?foo%3Bbar%3B%20space%20test=laravel'
                && $request['foo;bar; space test'] === 'laravel';
        });
    }

    public function testWithBaseUrl()
    {
        $this->factory->fake();

        $this->factory->baseUrl('http://foo.com/')->get('get');

        $this->factory->assertSent(function (Request $request) {
            return $request->url() === 'http://foo.com/get';
        });

        $this->factory->fake();

        $this->factory->baseUrl('http://foo.com/')->get('http://bar.com/get');

        $this->factory->assertSent(function (Request $request) {
            return $request->url() === 'http://bar.com/get';
        });
    }

    public function testCanConfirmManyHeaders()
    {
        $this->factory->fake();

        $this->factory->withHeaders([
            'X-Test-Header' => 'foo',
            'X-Test-ArrayHeader' => ['bar', 'baz'],
        ])->post('http://foo.com/json');

        $this->factory->assertSent(function (Request $request) {
            return $request->url() === 'http://foo.com/json' &&
                   $request->hasHeaders([
                       'X-Test-Header' => 'foo',
                       'X-Test-ArrayHeader' => ['bar', 'baz'],
                   ]);
        });
    }

    public function testCanConfirmManyHeadersUsingAString()
    {
        $this->factory->fake();

        $this->factory->withHeaders([
            'X-Test-Header' => 'foo',
            'X-Test-ArrayHeader' => ['bar', 'baz'],
        ])->post('http://foo.com/json');

        $this->factory->assertSent(function (Request $request) {
            return $request->url() === 'http://foo.com/json' &&
                   $request->hasHeaders('X-Test-Header');
        });
    }

    public function testItMergesMultipleHeaders()
    {
        $this->factory->fake();

        $this->factory->withHeaders([
            'X-Test-Header' => 'foo',
        ])->withHeaders([
            'X-Test-Header' => 'bar',
        ])->withHeaders([
            'X-Test-Header' => ['baz', 'qux'],
        ])->post('http://foo.com/json');

        $this->factory->assertSent(function (Request $request) {
            return $request->url() === 'http://foo.com/json' &&
                   $request->hasHeaders(['X-Test-Header' => ['foo', 'bar', 'baz', 'qux']]);
        });
    }

    public function testItCanReplaceHeaders()
    {
        $this->factory->fake();

        $this->factory->withHeaders([
            'X-Test-Header' => 'foo',
        ])->replaceHeaders([
            'X-Test-Header' => 'baz',
        ])->post('http://foo.com/json');

        $this->factory->assertSent(function (Request $request) {
            return $request->url() === 'http://foo.com/json' &&
                   $request->hasHeaders(['X-Test-Header' => ['baz']]);
        });
    }

    public function testItCanReplaceHeadersWhenNoHeadersYetSet()
    {
        $this->factory->fake();

        $this->factory->replaceHeaders([
            'X-Test-Header' => 'baz',
        ])->post('http://foo.com/json');

        $this->factory->assertSent(function (Request $request) {
            return $request->url() === 'http://foo.com/json' &&
                   $request->hasHeaders(['X-Test-Header' => ['baz']]);
        });
    }

    public function testCanConfirmSingleStringHeader()
    {
        $this->factory->fake();

        $this->factory->withHeader('X-Test-Header', 'foo')->post('http://foo.com/json');

        $this->factory->assertSent(function (Request $request) {
            return $request->url() === 'http://foo.com/json' &&
                $request->hasHeaders([
                    'X-Test-Header' => 'foo',
                ]);
        });
    }

    public function testCanConfirmSingleArrayHeader()
    {
        $this->factory->fake();

        $this->factory->withHeader('X-Test-ArrayHeader', ['bar', 'baz'])->post('http://foo.com/json');

        $this->factory->assertSent(function (Request $request) {
            return $request->url() === 'http://foo.com/json' &&
                $request->hasHeaders([
                    'X-Test-ArrayHeader' => ['bar', 'baz'],
                ]);
        });
    }

    public function testExceptionAccessorOnSuccess()
    {
        $resp = new Response(new Psr7Response());

        $this->assertNull($resp->toException());
    }

    public function testExceptionAccessorOnFailure()
    {
        $error = [
            'error' => [
                'code' => 403,
                'message' => 'The Request can not be completed',
            ],
        ];
        $response = new Psr7Response(403, [], json_encode($error));
        $resp = new Response($response);

        $this->assertInstanceOf(RequestException::class, $resp->toException());
    }

    public function testRequestExceptionSummary()
    {
        $this->expectException(RequestException::class);
        $this->expectExceptionMessage('{"error":{"code":403,"message":"The Request can not be completed"}}');

        $error = [
            'error' => [
                'code' => 403,
                'message' => 'The Request can not be completed',
            ],
        ];
        $response = new Psr7Response(403, [], json_encode($error));

        throw new RequestException(new Response($response));
    }

    public function testRequestExceptionTruncatedSummary()
    {
        $this->expectException(RequestException::class);
        $this->expectExceptionMessage('{"error":{"code":403,"message":"The Request can not be completed because quota limit was exceeded. Please, check our sup (truncated...)');

        $error = [
            'error' => [
                'code' => 403,
                'message' => 'The Request can not be completed because quota limit was exceeded. Please, check our support team to increase your limit',
            ],
        ];
        $response = new Psr7Response(403, [], json_encode($error));

        throw new RequestException(new Response($response));
    }

    public function testRequestExceptionEmptyBody()
    {
        $this->expectException(RequestException::class);
        $this->expectExceptionMessageMatches('/HTTP request returned status code 403$/');

        $response = new Psr7Response(403);

        throw new RequestException(new Response($response));
    }

    public function testOnErrorDoesntCallClosureOnInformational()
    {
        $status = 0;
        $client = $this->factory->fake([
            'laravel.com' => $this->factory::response('', 101),
        ]);

        $response = $client->get('laravel.com')
            ->onError(function ($response) use (&$status) {
                $status = $response->status();
            });

        $this->assertSame(0, $status);
        $this->assertSame(101, $response->status());
    }

    public function testOnErrorDoesntCallClosureOnSuccess()
    {
        $status = 0;
        $client = $this->factory->fake([
            'laravel.com' => $this->factory::response('', 201),
        ]);

        $response = $client->get('laravel.com')
            ->onError(function ($response) use (&$status) {
                $status = $response->status();
            });

        $this->assertSame(0, $status);
        $this->assertSame(201, $response->status());
    }

    public function testOnErrorDoesntCallClosureOnRedirection()
    {
        $status = 0;
        $client = $this->factory->fake([
            'laravel.com' => $this->factory::response('', 301),
        ]);

        $response = $client->get('laravel.com')
            ->onError(function ($response) use (&$status) {
                $status = $response->status();
            });

        $this->assertSame(0, $status);
        $this->assertSame(301, $response->status());
    }

    public function testOnErrorCallsClosureOnClientError()
    {
        $status = 0;
        $client = $this->factory->fake([
            'laravel.com' => $this->factory::response('', 401),
        ]);

        $response = $client->get('laravel.com')
            ->onError(function ($response) use (&$status) {
                $status = $response->status();
            });

        $this->assertSame(401, $status);
        $this->assertSame(401, $response->status());
    }

    public function testOnErrorCallsClosureOnServerError()
    {
        $status = 0;
        $client = $this->factory->fake([
            'laravel.com' => $this->factory::response('', 501),
        ]);

        $response = $client->get('laravel.com')
            ->onError(function ($response) use (&$status) {
                $status = $response->status();
            });

        $this->assertSame(501, $status);
        $this->assertSame(501, $response->status());
    }

    public function testSinkToFile()
    {
        $this->factory->fakeSequence()->push('abc123');

        $destination = __DIR__.'/fixtures/sunk.txt';

        if (file_exists($destination)) {
            unlink($destination);
        }

        $this->factory->withOptions(['sink' => $destination])->get('https://example.com');

        $this->assertFileExists($destination);
        $this->assertSame('abc123', file_get_contents($destination));

        unlink($destination);
    }

    public function testSinkToResource()
    {
        $this->factory->fakeSequence()->push('abc123');

        $resource = fopen('php://temp', 'w');

        $this->factory->sink($resource)->get('https://example.com');

        $this->assertSame(0, ftell($resource));
        $this->assertSame('abc123', stream_get_contents($resource));
    }

    public function testSinkWhenStubbedByPath()
    {
        $this->factory->fake([
            'foo.com/*' => ['page' => 'foo'],
        ]);

        $resource = fopen('php://temp', 'w');

        $this->factory->sink($resource)->get('http://foo.com/test');

        $this->assertSame(json_encode(['page' => 'foo']), stream_get_contents($resource));
    }

    public function testCanAssertAgainstOrderOfHttpRequestsWithUrlStrings()
    {
        $this->factory->fake();

        $exampleUrls = [
            'http://example.com/1',
            'http://example.com/2',
            'http://example.com/3',
        ];

        foreach ($exampleUrls as $url) {
            $this->factory->get($url);
        }

        $this->factory->assertSentInOrder($exampleUrls);
    }

    public function testAssertionsSentOutOfOrderThrowAssertionFailed()
    {
        $this->factory->fake();

        $exampleUrls = [
            'http://example.com/1',
            'http://example.com/2',
            'http://example.com/3',
        ];

        $this->factory->get($exampleUrls[0]);
        $this->factory->get($exampleUrls[2]);
        $this->factory->get($exampleUrls[1]);

        $this->expectException(AssertionFailedError::class);

        $this->factory->assertSentInOrder($exampleUrls);
    }

    public function testWrongNumberOfRequestsThrowAssertionFailed()
    {
        $this->factory->fake();

        $exampleUrls = [
            'http://example.com/1',
            'http://example.com/2',
            'http://example.com/3',
        ];

        $this->factory->get($exampleUrls[0]);
        $this->factory->get($exampleUrls[1]);

        $this->expectException(AssertionFailedError::class);

        $this->factory->assertSentInOrder($exampleUrls);
    }

    public function testCanAssertAgainstOrderOfHttpRequestsWithCallables()
    {
        $this->factory->fake();

        $exampleUrls = [
            function ($request) {
                return $request->url() === 'http://example.com/1';
            },
            function ($request) {
                return $request->url() === 'http://example.com/2';
            },
            function ($request) {
                return $request->url() === 'http://example.com/3';
            },
        ];

        $this->factory->get('http://example.com/1');
        $this->factory->get('http://example.com/2');
        $this->factory->get('http://example.com/3');

        $this->factory->assertSentInOrder($exampleUrls);
    }

    public function testCanAssertAgainstOrderOfHttpRequestsWithCallablesAndHeaders()
    {
        $this->factory->fake();

        $executionOrder = [
            function (Request $request) {
                return $request->url() === 'http://foo.com/json' &&
                       $request->hasHeader('Content-Type', 'application/json') &&
                       $request->hasHeader('X-Test-Header', 'foo') &&
                       $request->hasHeader('X-Test-ArrayHeader', ['bar', 'baz']) &&
                       $request['name'] === 'Taylor';
            },
            function (Request $request) {
                return $request->url() === 'http://bar.com/json' &&
                       $request->hasHeader('Content-Type', 'application/json') &&
                       $request->hasHeader('X-Test-Header', 'bar') &&
                       $request->hasHeader('X-Test-ArrayHeader', ['bar', 'baz']) &&
                       $request['name'] === 'Taylor';
            },
        ];

        $this->factory->withHeaders([
            'X-Test-Header' => 'foo',
            'X-Test-ArrayHeader' => ['bar', 'baz'],
        ])->post('http://foo.com/json', [
            'name' => 'Taylor',
        ]);

        $this->factory->withHeaders([
            'X-Test-Header' => 'bar',
            'X-Test-ArrayHeader' => ['bar', 'baz'],
        ])->post('http://bar.com/json', [
            'name' => 'Taylor',
        ]);

        $this->factory->assertSentInOrder($executionOrder);
    }

    public function testCanAssertAgainstOrderOfHttpRequestsWithCallablesAndHeadersFailsCorrectly()
    {
        $this->factory->fake();

        $executionOrder = [
            function (Request $request) {
                return $request->url() === 'http://bar.com/json' &&
                       $request->hasHeader('Content-Type', 'application/json') &&
                       $request->hasHeader('X-Test-Header', 'bar') &&
                       $request->hasHeader('X-Test-ArrayHeader', ['bar', 'baz']) &&
                       $request['name'] === 'Taylor';
            },
            function (Request $request) {
                return $request->url() === 'http://foo.com/json' &&
                       $request->hasHeader('Content-Type', 'application/json') &&
                       $request->hasHeader('X-Test-Header', 'foo') &&
                       $request->hasHeader('X-Test-ArrayHeader', ['bar', 'baz']) &&
                       $request['name'] === 'Taylor';
            },
        ];

        $this->factory->withHeaders([
            'X-Test-Header' => 'foo',
            'X-Test-ArrayHeader' => ['bar', 'baz'],
        ])->post('http://foo.com/json', [
            'name' => 'Taylor',
        ]);

        $this->factory->withHeaders([
            'X-Test-Header' => 'bar',
            'X-Test-ArrayHeader' => ['bar', 'baz'],
        ])->post('http://bar.com/json', [
            'name' => 'Taylor',
        ]);

        $this->expectException(AssertionFailedError::class);

        $this->factory->assertSentInOrder($executionOrder);
    }

    public function testCanDump()
    {
        $dumped = [];

        VarDumper::setHandler(function ($value) use (&$dumped) {
            $dumped[] = $value;
        });

        $this->factory->fake()->dump(1, 2, 3)->withOptions(['delay' => 1000])->get('http://foo.com');

        $this->assertSame(1, $dumped[0]);
        $this->assertSame(2, $dumped[1]);
        $this->assertSame(3, $dumped[2]);
        $this->assertInstanceOf(Request::class, $dumped[3]);
        $this->assertSame(1000, $dumped[4]['delay']);

        VarDumper::setHandler(null);
    }

    public function testResponseSequenceIsMacroable()
    {
        ResponseSequence::macro('customMethod', function () {
            return 'yes!';
        });

        $this->assertSame('yes!', $this->factory->fakeSequence()->customMethod());
    }

    public function testRequestsCanBeAsync()
    {
        $request = new PendingRequest($this->factory);

        $promise = $request->async()->get('http://foo.com');

        $this->assertInstanceOf(PromiseInterface::class, $promise);

        $this->assertSame($promise, $request->getPromise());
    }

    public function testClientCanBeSet()
    {
        $client = $this->factory->buildClient();

        $request = new PendingRequest($this->factory);

        $this->assertNotSame($client, $request->buildClient());

        $request->setClient($client);

        $this->assertSame($client, $request->buildClient());
    }

    public function testRequestsCanReplaceOptions()
    {
        $request = new PendingRequest($this->factory);

        $request = $request->withOptions(['http_errors' => true, 'connect_timeout' => 10]);

        $this->assertSame(['connect_timeout' => 10, 'crypto_method' => 33, 'http_errors' => true, 'timeout' => 30], $request->getOptions());

        $request = $request->withOptions(['connect_timeout' => 20]);

        $this->assertSame(['connect_timeout' => 20, 'crypto_method' => 33, 'http_errors' => true, 'timeout' => 30], $request->getOptions());
    }

    public function testMultipleRequestsAreSentInThePool()
    {
        $this->factory->fake([
            '200.com' => $this->factory::response('', 200),
            '400.com' => $this->factory::response('', 400),
            '500.com' => $this->factory::response('', 500),
        ]);

        $responses = $this->factory->pool(function (Pool $pool) {
            return [
                $pool->get('200.com'),
                $pool->get('400.com'),
                $pool->get('500.com'),
            ];
        });

        $this->assertSame(200, $responses[0]->status());
        $this->assertSame(400, $responses[1]->status());
        $this->assertSame(500, $responses[2]->status());
    }

    public function testMultipleRequestsAreSentInThePoolWithKeys()
    {
        $this->factory->fake([
            '200.com' => $this->factory::response('', 200),
            '400.com' => $this->factory::response('', 400),
            '500.com' => $this->factory::response('', 500),
        ]);

        $responses = $this->factory->pool(function (Pool $pool) {
            return [
                $pool->as('test200')->get('200.com'),
                $pool->as('test400')->get('400.com'),
                $pool->as('test500')->get('500.com'),
            ];
        });

        $this->assertSame(200, $responses['test200']->status());
        $this->assertSame(400, $responses['test400']->status());
        $this->assertSame(500, $responses['test500']->status());
    }

    public function testMiddlewareRunsInPool()
    {
        $this->factory->fake(function (Request $request) {
            return $this->factory->response('Fake');
        });

        $history = [];

        $middleware = Middleware::history($history);

        $responses = $this->factory->pool(fn (Pool $pool) => [
            $pool->withMiddleware($middleware)->post('https://example.com', ['hyped-for' => 'laravel-movie']),
        ]);

        $response = $responses[0];

        $this->assertSame('Fake', $response->body());

        $this->assertCount(1, $history);

        $this->assertSame('Fake', tap($history[0]['response']->getBody())->rewind()->getContents());

        $this->assertSame(['hyped-for' => 'laravel-movie'], json_decode(tap($history[0]['request']->getBody())->rewind()->getContents(), true));
    }

    public function testTheRequestSendingAndResponseReceivedEventsAreFiredWhenARequestIsSent()
    {
        $events = m::mock(Dispatcher::class);
        $events->shouldReceive('dispatch')->times(5)->with(m::type(RequestSending::class));
        $events->shouldReceive('dispatch')->times(5)->with(m::type(ResponseReceived::class));

        $factory = new Factory($events);
        $factory->fake();

        $factory->get('https://example.com');
        $factory->head('https://example.com');
        $factory->post('https://example.com');
        $factory->patch('https://example.com');
        $factory->delete('https://example.com');
    }

    public function testTheRequestSendingAndResponseReceivedEventsAreFiredWhenARequestIsSentAsync()
    {
        $events = m::mock(Dispatcher::class);
        $events->shouldReceive('dispatch')->times(5)->with(m::type(RequestSending::class));
        $events->shouldReceive('dispatch')->times(5)->with(m::type(ResponseReceived::class));

        $factory = new Factory($events);
        $factory->fake();
        $factory->pool(function (Pool $pool) {
            return [
                $pool->get('https://example.com'),
                $pool->head('https://example.com'),
                $pool->post('https://example.com'),
                $pool->patch('https://example.com'),
                $pool->delete('https://example.com'),
            ];
        });
    }

    public function testTheRequestSendingAndResponseReceivedEventsAreFiredForEveryRetry()
    {
        $events = m::mock(Dispatcher::class);
        $events->shouldReceive('dispatch')->times(2)->with(m::type(RequestSending::class));
        $events->shouldReceive('dispatch')->times(2)->with(m::type(ResponseReceived::class));

        $factory = new Factory($events);
        $factory->fake([
            '*' => $factory->response(['error'], 403),
        ]);

        $response = $factory->retry(2, 1000, null, false)->get('http://foo.com/get');

        $this->assertTrue($response->failed());

        $factory->assertSentCount(2);
    }

    public function testTheTransferStatsAreCalledSafelyWhenFakingTheRequest()
    {
        $this->factory->fake(['https://example.com' => ['world' => 'Hello world']]);
        $stats = $this->factory->get('https://example.com')->handlerStats();
        $effectiveUri = $this->factory->get('https://example.com')->effectiveUri();

        $this->assertIsArray($stats);
        $this->assertEmpty($stats);

        $this->assertNull($effectiveUri);
    }

    public function testTransferStatsArePresentWhenFakingTheRequestUsingAPromiseResponse()
    {
        $this->factory->fake(['https://example.com' => $this->factory->response()]);
        $effectiveUri = $this->factory->get('https://example.com')->effectiveUri();

        $this->assertSame('https://example.com', (string) $effectiveUri);
    }

    public function testClonedClientsWorkSuccessfullyWithTheRequestObject()
    {
        $events = m::mock(Dispatcher::class);
        $events->shouldReceive('dispatch')->once()->with(m::type(RequestSending::class));
        $events->shouldReceive('dispatch')->once()->with(m::type(ResponseReceived::class));

        $factory = new Factory($events);
        $factory->fake(['example.com' => $factory->response('foo', 200)]);

        $client = $factory->timeout(10);
        $clonedClient = clone $client;

        $clonedClient->get('https://example.com');
    }

    public function testRequestIsMacroable()
    {
        Request::macro('customMethod', function () {
            return 'yes!';
        });

        $this->factory->fake(function (Request $request) {
            $this->assertSame('yes!', $request->customMethod());

            return $this->factory->response();
        });

        $this->factory->get('https://example.com');
    }

    public function testRequestExceptionIsThrownWhenRetriesExhausted()
    {
        $this->factory->fake([
            '*' => $this->factory->response(['error'], 403),
        ]);

        $exception = null;

        try {
            $this->factory
                ->retry(2, 1000, null, true)
                ->get('http://foo.com/get');
        } catch (RequestException $e) {
            $exception = $e;
        }

        $this->assertNotNull($exception);
        $this->assertInstanceOf(RequestException::class, $exception);

        $this->factory->assertSentCount(2);
    }

    public function testRequestExceptionIsThrownWithoutRetriesIfRetryNotNecessary()
    {
        $this->factory->fake([
            '*' => $this->factory->response(['error'], 500),
        ]);

        $exception = null;
        $whenAttempts = 0;

        try {
            $this->factory
                ->retry(2, 1000, function ($exception) use (&$whenAttempts) {
                    $whenAttempts++;

                    return $exception->response->status() === 403;
                }, true)
                ->get('http://foo.com/get');
        } catch (RequestException $e) {
            $exception = $e;
        }

        $this->assertNotNull($exception);
        $this->assertInstanceOf(RequestException::class, $exception);

        $this->assertSame(1, $whenAttempts);

        $this->factory->assertSentCount(1);
    }

    public function testRequestExceptionIsNotThrownWhenDisabledAndRetriesExhausted()
    {
        $this->factory->fake([
            '*' => $this->factory->response(['error'], 403),
        ]);

        $response = $this->factory
            ->retry(2, 1000, null, false)
            ->get('http://foo.com/get');

        $this->assertTrue($response->failed());

        $this->factory->assertSentCount(2);
    }

    public function testRequestExceptionIsNotThrownWithoutRetriesIfRetryNotNecessary()
    {
        $this->factory->fake([
            '*' => $this->factory->response(['error'], 500),
        ]);

        $whenAttempts = 0;

        $response = $this->factory
            ->retry(2, 1000, function ($exception) use (&$whenAttempts) {
                $whenAttempts++;

                return $exception->response->status() === 403;
            }, false)
            ->get('http://foo.com/get');

        $this->assertTrue($response->failed());

        $this->assertSame(1, $whenAttempts);

        $this->factory->assertSentCount(1);
    }

    public function testRequestCanBeModifiedInRetryCallback()
    {
        $this->factory->fake([
            '*' => $this->factory->sequence()
                ->push(['error'], 500)
                ->push(['ok'], 200),
        ]);

        $response = $this->factory
            ->retry(2, 1000, function ($exception, $request) {
                $this->assertInstanceOf(PendingRequest::class, $request);

                $request->withHeaders(['Foo' => 'Bar']);

                return true;
            }, false)
            ->get('http://foo.com/get');

        $this->assertTrue($response->successful());

        $this->factory->assertSent(function (Request $request) {
            return $request->hasHeader('Foo') && $request->header('Foo') === ['Bar'];
        });
    }

    public function testExceptionThrownInRetryCallbackWithoutRetrying()
    {
        $this->factory->fake([
            '*' => $this->factory->response(['error'], 500),
        ]);

        $exception = null;

        try {
            $this->factory
                ->retry(2, 1000, function ($exception) use (&$whenAttempts) {
                    throw new Exception('Foo bar');
                }, false)
                ->get('http://foo.com/get');
        } catch (Exception $e) {
            $exception = $e;
        }

        $this->assertNotNull($exception);
        $this->assertInstanceOf(Exception::class, $exception);
        $this->assertEquals('Foo bar', $exception->getMessage());

        $this->factory->assertSentCount(1);
    }

    public function testRequestsWillBeWaitingSleepMillisecondsReceivedBeforeRetry()
    {
        Sleep::fake();

        $this->factory->fake([
            '*' => $this->factory->sequence()
                ->push(['error'], 500)
                ->push(['error'], 500)
                ->push(['ok'], 200),
        ]);

        $this->factory
            ->retry(3, function ($attempt, $exception) {
                $this->assertInstanceOf(RequestException::class, $exception);

                return $attempt * 100;
            }, null, true)
            ->get('http://foo.com/get');

        $this->factory->assertSentCount(3);

        // Make sure we waited 300ms for the first two attempts
        Sleep::assertSleptTimes(2);

        Sleep::assertSequence([
            Sleep::usleep(100_000),
            Sleep::usleep(200_000),
        ]);
    }

<<<<<<< HEAD
    public function testRequestExceptionReturnedWhenRetriesExhaustedInPool()
    {
        $this->factory->fake([
            '*' => $this->factory->response(['error'], 403),
        ]);

        [$exception] = $this->factory->pool(fn ($pool) => [
            $pool->retry(2, 1000, null, true)->get('http://foo.com/get'),
        ]);

        $this->assertNotNull($exception);
        $this->assertInstanceOf(RequestException::class, $exception);

        $this->factory->assertSentCount(2);
    }

    public function testRequestExceptionIsReturnedWithoutRetriesIfRetryNotNecessaryInPool()
    {
        $this->factory->fake([
            '*' => $this->factory->response(['error'], 500),
        ]);

        $whenAttempts = collect();

        [$exception] = $this->factory->pool(fn ($pool) => [
            $pool->retry(2, 1000, function ($exception) use ($whenAttempts) {
                $whenAttempts->push($exception);

                return $exception->response->status() === 403;
            }, true)->get('http://foo.com/get'),
        ]);

        $this->assertNotNull($exception);
        $this->assertInstanceOf(RequestException::class, $exception);

        $this->assertCount(1, $whenAttempts);

        $this->factory->assertSentCount(1);
    }

    public function testRequestExceptionIsNotReturnedWhenDisabledAndRetriesExhaustedInPool()
    {
        $this->factory->fake([
            '*' => $this->factory->response(['error'], 403),
        ]);

        [$response] = $this->factory->pool(fn ($pool) => [
            $pool->retry(2, 1000, null, false)->get('http://foo.com/get'),
        ]);

        $this->assertNotNull($response);
        $this->assertInstanceOf(Response::class, $response);
        $this->assertTrue($response->failed());

        $this->factory->assertSentCount(2);
    }

    public function testRequestExceptionIsNotReturnedWithoutRetriesIfRetryNotNecessaryInPool()
    {
        $this->factory->fake([
            '*' => $this->factory->response(['error'], 500),
        ]);

        $whenAttempts = collect();

        [$response] = $this->factory->pool(fn ($pool) => [
            $pool->retry(2, 1000, function ($exception) use ($whenAttempts) {
                $whenAttempts->push($exception);

                return $exception->response->status() === 403;
            }, false)->get('http://foo.com/get'),
        ]);

        $this->assertNotNull($response);
        $this->assertInstanceOf(Response::class, $response);
        $this->assertTrue($response->failed());

        $this->assertCount(1, $whenAttempts);

        $this->factory->assertSentCount(1);
    }

    public function testRequestCanBeModifiedInRetryCallbackInPool()
    {
        $this->factory->fake([
            '*' => $this->factory->sequence()
                ->push(['error'], 500)
                ->push(['ok'], 200),
        ]);

        [$response] = $this->factory->pool(fn ($pool) => [
            $pool->retry(2, 1000, function ($exception, $request) {
                $this->assertInstanceOf(PendingRequest::class, $request);

                $request->withHeaders(['Foo' => 'Bar']);

                return true;
            }, false)->get('http://foo.com/get'),
        ]);

        $this->assertTrue($response->successful());

        $this->factory->assertSent(function (Request $request) {
            return $request->hasHeader('Foo') && $request->header('Foo') === ['Bar'];
        });
    }

    public function testExceptionThrownInRetryCallbackIsReturnedWithoutRetryingInPool()
    {
        $this->factory->fake([
            '*' => $this->factory->response(['error'], 500),
        ]);

        [$exception] = $this->factory->pool(fn ($pool) => [
            $pool->retry(2, 1000, function ($exception) {
                throw new Exception('Foo bar');
            }, false)->get('http://foo.com/get'),
        ]);

        $this->assertNotNull($exception);
        $this->assertInstanceOf(Exception::class, $exception);
        $this->assertEquals('Foo bar', $exception->getMessage());

        $this->factory->assertSentCount(1);
=======
    public function testRequestsWillBeWaitingSleepMillisecondsReceivedInBackoffArray()
    {
        Sleep::fake();

        $this->factory->fake([
            '*' => $this->factory->sequence()
                ->push(['error'], 500)
                ->push(['error'], 500)
                ->push(['error'], 500)
                ->push(['ok'], 200),
        ]);

        $this->factory
            ->retry([50, 100, 200], 0, null, true)
            ->get('http://foo.com/get');

        $this->factory->assertSentCount(4);

        // Make sure we waited 300ms for the first two attempts
        Sleep::assertSleptTimes(3);

        Sleep::assertSequence([
            Sleep::usleep(50_000),
            Sleep::usleep(100_000),
            Sleep::usleep(200_000),
        ]);
>>>>>>> 84e7f857
    }

    public function testMiddlewareRunsWhenFaked()
    {
        $this->factory->fake(function (Request $request) {
            return $this->factory->response('Fake');
        });

        $history = [];

        $pendingRequest = $this->factory->withMiddleware(
            Middleware::history($history)
        );

        $response = $pendingRequest->post('https://example.com', ['hyped-for' => 'laravel-movie']);

        $this->assertSame('Fake', $response->body());

        $this->assertCount(1, $history);

        $this->assertSame('Fake', tap($history[0]['response']->getBody())->rewind()->getContents());

        $this->assertSame(['hyped-for' => 'laravel-movie'], json_decode(tap($history[0]['request']->getBody())->rewind()->getContents(), true));
    }

    public function testMiddlewareRunsAndCanChangeRequestOnAssertSent()
    {
        $this->factory->fake(function (Request $request) {
            return $this->factory->response('Fake');
        });

        $pendingRequest = $this->factory->withMiddleware(
            Middleware::mapRequest(fn (RequestInterface $request) => $request->withHeader('X-Test-Header', 'Test'))
        );

        $pendingRequest->post('https://laravel.example', ['laravel' => 'framework']);

        $this->factory->assertSent(function (Request $request) {
            return
                $request->url() === 'https://laravel.example' &&
                $request->hasHeader('X-Test-Header', 'Test');
        });
    }

    public function testRequestExceptionIsNotThrownIfThePendingRequestIsSetToThrowOnFailureButTheResponseIsSuccessful()
    {
        $this->factory->fake([
            '*' => $this->factory->response(['success'], 200),
        ]);

        $response = $this->factory
            ->throw()
            ->get('http://foo.com/get');

        $this->assertSame(200, $response->status());
    }

    public function testRequestExceptionIsThrownIfThePendingRequestIsSetToThrowOnFailure()
    {
        $this->factory->fake([
            '*' => $this->factory->response(['error'], 403),
        ]);

        $exception = null;

        try {
            $this->factory
                ->throw()
                ->get('http://foo.com/get');
        } catch (RequestException $e) {
            $exception = $e;
        }

        $this->assertNotNull($exception);
        $this->assertInstanceOf(RequestException::class, $exception);
    }

    public function testRequestExceptionIsThrownIfTheThrowIfOnThePendingRequestIsSetToTrueOnFailure()
    {
        $this->factory->fake([
            '*' => $this->factory->response(['error'], 403),
        ]);

        $exception = null;

        try {
            $this->factory
                ->throwIf(true)
                ->get('http://foo.com/get');
        } catch (RequestException $e) {
            $exception = $e;
        }

        $this->assertNotNull($exception);
        $this->assertInstanceOf(RequestException::class, $exception);
    }

    public function testRequestExceptionIsNotThrownIfTheThrowIfOnThePendingRequestIsSetToFalseOnFailure()
    {
        $this->factory->fake([
            '*' => $this->factory->response(['error'], 403),
        ]);

        $response = $this->factory
            ->throwIf(false)
            ->get('http://foo.com/get');

        $this->assertSame(403, $response->status());
    }

    public function testRequestExceptionIsThrownIfTheThrowIfClosureOnThePendingRequestReturnsTrue()
    {
        $this->factory->fake([
            '*' => $this->factory->response(['error'], 403),
        ]);

        $exception = null;

        $hitThrowCallback = false;

        try {
            $this->factory
                ->throwIf(function ($response) {
                    $this->assertInstanceOf(Response::class, $response);
                    $this->assertSame(403, $response->status());

                    return true;
                }, function ($response, $e) use (&$hitThrowCallback) {
                    $this->assertInstanceOf(Response::class, $response);
                    $this->assertSame(403, $response->status());

                    $this->assertInstanceOf(RequestException::class, $e);
                    $hitThrowCallback = true;
                })
                ->get('http://foo.com/get');
        } catch (RequestException $e) {
            $exception = $e;
        }

        $this->assertNotNull($exception);
        $this->assertInstanceOf(RequestException::class, $exception);
        $this->assertTrue($hitThrowCallback);
    }

    public function testRequestExceptionIsNotThrownIfTheThrowIfClosureOnThePendingRequestReturnsFalse()
    {
        $this->factory->fake([
            '*' => $this->factory->response(['error'], 403),
        ]);

        $hitThrowCallback = false;

        $response = $this->factory
            ->throwIf(function ($response) {
                $this->assertInstanceOf(Response::class, $response);
                $this->assertSame(403, $response->status());

                return false;
            }, function ($response, $e) use (&$hitThrowCallback) {
                $hitThrowCallback = true;
            })
            ->get('http://foo.com/get');

        $this->assertSame(403, $response->status());
        $this->assertFalse($hitThrowCallback);
    }

    public function testRequestExceptionIsThrownWithCallbackIfThePendingRequestIsSetToThrowOnFailure()
    {
        $this->factory->fake([
            '*' => $this->factory->response(['error'], 403),
        ]);

        $exception = null;

        $flag = false;

        try {
            $this->factory
                ->throw(function ($exception) use (&$flag) {
                    $flag = true;
                })
                ->get('http://foo.com/get');
        } catch (RequestException $e) {
            $exception = $e;
        }

        $this->assertTrue($flag);

        $this->assertNotNull($exception);
        $this->assertInstanceOf(RequestException::class, $exception);
    }

    public function testRequestExceptionIsThrownIfTheRequestFails()
    {
        $this->factory->fake([
            '*' => $this->factory::response('', 400),
        ]);

        $exception = null;

        try {
            $this->factory->get('http://foo.com/api')->throw();
        } catch (RequestException $e) {
            $exception = $e;
        }

        $this->assertNotNull($exception);
        $this->assertInstanceOf(RequestException::class, $exception);
    }

    public function testRequestExceptionIsThrownWithCallbackIfTheRequestFails()
    {
        $this->factory->fake([
            '*' => $this->factory::response('', 400),
        ]);

        $exception = null;

        $flag = false;

        try {
            $this->factory->get('http://foo.com/api')->throw(function () use (&$flag) {
                $flag = true;
            });
        } catch (RequestException $e) {
            $exception = $e;
        }

        $this->assertTrue($flag);

        $this->assertNotNull($exception);
        $this->assertInstanceOf(RequestException::class, $exception);
    }

    public function testRequestExceptionIsNotThrownIfTheRequestDoesNotFail()
    {
        $this->factory->fake([
            '*' => ['result' => ['foo' => 'bar']],
        ]);

        $response = $this->factory->get('http://foo.com/api')->throw();

        $this->assertSame('{"result":{"foo":"bar"}}', $response->body());
    }

    public function testRequestExceptionIsNotReturnedIfThePendingRequestIsSetToThrowOnFailureButTheResponseIsSuccessfulInPool()
    {
        $this->factory->fake([
            '*' => $this->factory->response(['success'], 200),
        ]);

        [$response] = $this->factory->pool(fn ($pool) => [
            $pool->throw()->get('http://foo.com/get'),
        ]);

        $this->assertInstanceOf(Response::class, $response);
        $this->assertSame(200, $response->status());
    }

    public function testRequestExceptionIsReturnedIfThePendingRequestIsSetToThrowOnFailureInPool()
    {
        $this->factory->fake([
            '*' => $this->factory->response(['error'], 403),
        ]);

        [$exception] = $this->factory->pool(fn ($pool) => [
            $pool->throw()->get('http://foo.com/get'),
        ]);

        $this->assertNotNull($exception);
        $this->assertInstanceOf(RequestException::class, $exception);
    }

    public function testRequestExceptionIsReturnedIfTheThrowIfOnThePendingRequestIsSetToTrueOnFailureInPool()
    {
        $this->factory->fake([
            '*' => $this->factory->response(['error'], 403),
        ]);

        [$exception] = $this->factory->pool(fn ($pool) => [
            $pool->throwIf(true)->get('http://foo.com/get'),
        ]);

        $this->assertNotNull($exception);
        $this->assertInstanceOf(RequestException::class, $exception);
    }

    public function testRequestExceptionIsNotReturnedIfTheThrowIfOnThePendingRequestIsSetToFalseOnFailureInPool()
    {
        $this->factory->fake([
            '*' => $this->factory->response(['error'], 403),
        ]);

        [$response] = $this->factory->pool(fn ($pool) => [
            $pool->throwIf(false)->get('http://foo.com/get'),
        ]);

        $this->assertInstanceOf(Response::class, $response);
        $this->assertSame(403, $response->status());
    }

    public function testRequestExceptionIsReturnedIfTheThrowIfClosureOnThePendingRequestReturnsTrueInPool()
    {
        $this->factory->fake([
            '*' => $this->factory->response(['error'], 403),
        ]);

        $hitThrowCallback = collect();

        [$exception] = $this->factory->pool(fn ($pool) => [
            $pool->throwIf(function ($response) {
                $this->assertInstanceOf(Response::class, $response);
                $this->assertSame(403, $response->status());

                return true;
            }, function ($response, $e) use (&$hitThrowCallback) {
                $this->assertInstanceOf(Response::class, $response);
                $this->assertSame(403, $response->status());

                $this->assertInstanceOf(RequestException::class, $e);

                $hitThrowCallback->push(true);
            })->get('http://foo.com/get'),
        ]);

        $this->assertNotNull($exception);
        $this->assertInstanceOf(RequestException::class, $exception);
        $this->assertCount(1, $hitThrowCallback);
    }

    public function testRequestExceptionIsNotReturnedIfTheThrowIfClosureOnThePendingRequestReturnsFalseInPool()
    {
        $this->factory->fake([
            '*' => $this->factory->response(['error'], 403),
        ]);

        $hitThrowCallback = collect();

        [$response] = $this->factory->pool(fn ($pool) => [
            $pool->throwIf(function ($response) {
                $this->assertInstanceOf(Response::class, $response);
                $this->assertSame(403, $response->status());

                return false;
            }, function ($response, $e) use (&$hitThrowCallback) {
                $hitThrowCallback->push(true);
            })->get('http://foo.com/get'),
        ]);

        $this->assertCount(0, $hitThrowCallback);
        $this->assertSame(403, $response->status());
    }

    public function testRequestExceptionIsReturnedWithCallbackIfThePendingRequestIsSetToThrowOnFailureInPool()
    {
        $this->factory->fake([
            '*' => $this->factory->response(['error'], 403),
        ]);

        $flag = collect();

        [$exception] = $this->factory->pool(fn ($pool) => [
            $pool->throw(function ($exception) use (&$flag) {
                $flag->push(true);
            })->get('http://foo.com/get'),
        ]);

        $this->assertCount(1, $flag);

        $this->assertNotNull($exception);
        $this->assertInstanceOf(RequestException::class, $exception);
    }

    public function testRequestExceptionIsReturnedAfterLastRetryInPool()
    {
        $this->factory->fake([
            '*' => $this->factory->response(['error'], 403),
        ]);

        [$exception] = $this->factory->pool(fn ($pool) => [
            $pool->retry(3)->throw()->get('http://foo.com/get'),
        ]);

        $this->assertNotNull($exception);
        $this->assertInstanceOf(RequestException::class, $exception);

        $this->factory->assertSentCount(3);
    }

    public function testRequestExceptionIsThrowIfConditionIsSatisfied()
    {
        $this->factory->fake([
            '*' => $this->factory::response('', 400),
        ]);

        $exception = null;

        try {
            $this->factory->get('http://foo.com/api')->throwIf(true);
        } catch (RequestException $e) {
            $exception = $e;
        }

        $this->assertNotNull($exception);
        $this->assertInstanceOf(RequestException::class, $exception);
    }

    public function testRequestExceptionIsNotThrownIfConditionIsNotSatisfied()
    {
        $this->factory->fake([
            '*' => $this->factory::response(['result' => ['foo' => 'bar']], 400),
        ]);

        $response = $this->factory->get('http://foo.com/api')->throwIf(false);

        $this->assertSame('{"result":{"foo":"bar"}}', $response->body());
    }

    public function testRequestExceptionIsThrowIfConditionClosureIsSatisfied()
    {
        $this->factory->fake([
            '*' => $this->factory::response('', 400),
        ]);

        $exception = null;

        $hitThrowCallback = false;

        try {
            $this->factory->get('http://foo.com/api')->throwIf(function ($response) {
                $this->assertSame(400, $response->status());

                return true;
            }, function ($response, $e) use (&$hitThrowCallback) {
                $this->assertSame(400, $response->status());
                $this->assertInstanceOf(RequestException::class, $e);

                $hitThrowCallback = true;
            });
        } catch (RequestException $e) {
            $exception = $e;
        }

        $this->assertNotNull($exception);
        $this->assertInstanceOf(RequestException::class, $exception);
        $this->assertTrue($hitThrowCallback);
    }

    public function testRequestExceptionIsNotThrownIfConditionClosureIsNotSatisfied()
    {
        $this->factory->fake([
            '*' => $this->factory::response(['result' => ['foo' => 'bar']], 400),
        ]);

        $hitThrowCallback = false;

        $response = $this->factory->get('http://foo.com/api')->throwIf(function ($response) {
            $this->assertSame(400, $response->status());

            return false;
        }, function ($response, $e) use (&$hitThrowCallback) {
            $hitThrowCallback = true;
        });

        $this->assertSame('{"result":{"foo":"bar"}}', $response->body());
        $this->assertFalse($hitThrowCallback);
    }

    public function testRequestExceptionIsThrownIfStatusCodeIsSatisfied()
    {
        $this->factory->fake([
            '*' => $this->factory::response('', 400),
        ]);

        $exception = null;

        try {
            $this->factory->get('http://foo.com/api')->throwIfStatus(400);
        } catch (RequestException $e) {
            $exception = $e;
        }

        $this->assertNotNull($exception);
        $this->assertInstanceOf(RequestException::class, $exception);
    }

    public function testRequestExceptionIsThrownIfStatusCodeIsSatisfiedWithClosure()
    {
        $this->factory->fake([
            '*' => $this->factory::response('', 400),
        ]);

        $exception = null;

        try {
            $this->factory->get('http://foo.com/api')->throwIfStatus(fn ($status) => $status === 400);
        } catch (RequestException $e) {
            $exception = $e;
        }

        $this->assertNotNull($exception);
        $this->assertInstanceOf(RequestException::class, $exception);
    }

    public function testRequestExceptionIsNotThrownIfStatusCodeIsNotSatisfied()
    {
        $this->factory->fake([
            '*' => $this->factory::response('', 400),
        ]);

        $exception = null;

        try {
            $this->factory->get('http://foo.com/api')->throwIfStatus(500);
        } catch (RequestException $e) {
            $exception = $e;
        }

        $this->assertNull($exception);
    }

    public function testRequestExceptionIsThrownUnlessStatusCodeIsSatisfied()
    {
        $this->factory->fake([
            'http://foo.com/api/400' => $this->factory::response('', 400),
            'http://foo.com/api/408' => $this->factory::response('', 408),
            'http://foo.com/api/500' => $this->factory::response('', 500),
        ]);

        $exception = null;

        try {
            $this->factory->get('http://foo.com/api/400')->throwUnlessStatus(500);
        } catch (RequestException $e) {
            $exception = $e;
        }

        $this->assertNotNull($exception);
        $this->assertInstanceOf(RequestException::class, $exception);

        $exception = null;

        $this->factory->fake([
            'http://foo.com/api/400' => $this->factory::response('', 400),
            'http://foo.com/api/408' => $this->factory::response('', 408),
            'http://foo.com/api/500' => $this->factory::response('', 500),
        ]);

        $exception = null;

        try {
            $this->factory->get('http://foo.com/api/400')->throwUnlessStatus(fn ($status) => $status === 500);
        } catch (RequestException $e) {
            $exception = $e;
        }

        $this->assertNotNull($exception);
        $this->assertInstanceOf(RequestException::class, $exception);

        $exception = null;

        try {
            $this->factory->get('http://foo.com/api/408')->throwUnlessStatus(500);
        } catch (RequestException $e) {
            $exception = $e;
        }

        $this->assertNotNull($exception);
        $this->assertInstanceOf(RequestException::class, $exception);

        $exception = null;

        try {
            $this->factory->get('http://foo.com/api/500')->throwUnlessStatus(500);
        } catch (RequestException $e) {
            $exception = $e;
        }

        $this->assertNull($exception);

        $exception = null;

        try {
            $this->factory->get('http://foo.com/api/500')->throwUnlessStatus(fn ($status) => $status === 500);
        } catch (RequestException $e) {
            $exception = $e;
        }

        $this->assertNull($exception);
    }

    public function testRequestExceptionIsThrownIfIsClientError()
    {
        $this->factory->fake([
            'http://foo.com/api/400' => $this->factory::response('', 400),
            'http://foo.com/api/408' => $this->factory::response('', 408),
            'http://foo.com/api/500' => $this->factory::response('', 500),
            'http://foo.com/api/504' => $this->factory::response('', 504),
        ]);

        $exception = null;

        try {
            $this->factory->get('http://foo.com/api/400')->throwIfClientError();
        } catch (RequestException $e) {
            $exception = $e;
        }

        $this->assertNotNull($exception);
        $this->assertInstanceOf(RequestException::class, $exception);

        $exception = null;

        try {
            $this->factory->get('http://foo.com/api/408')->throwIfClientError();
        } catch (RequestException $e) {
            $exception = $e;
        }

        $this->assertNotNull($exception);
        $this->assertInstanceOf(RequestException::class, $exception);

        $exception = null;

        try {
            $this->factory->get('http://foo.com/api/500')->throwIfClientError();
        } catch (RequestException $e) {
            $exception = $e;
        }

        $this->assertNull($exception);

        $exception = null;

        try {
            $this->factory->get('http://foo.com/api/504')->throwIfClientError();
        } catch (RequestException $e) {
            $exception = $e;
        }

        $this->assertNull($exception);
    }

    public function testRequestExceptionIsThrownIfIsServerError()
    {
        $this->factory->fake([
            'http://foo.com/api/400' => $this->factory::response('', 400),
            'http://foo.com/api/408' => $this->factory::response('', 408),
            'http://foo.com/api/500' => $this->factory::response('', 500),
            'http://foo.com/api/504' => $this->factory::response('', 504),
        ]);

        $exception = null;

        try {
            $this->factory->get('http://foo.com/api/400')->throwIfServerError();
        } catch (RequestException $e) {
            $exception = $e;
        }

        $this->assertNull($exception);

        $exception = null;

        try {
            $this->factory->get('http://foo.com/api/408')->throwIfServerError();
        } catch (RequestException $e) {
            $exception = $e;
        }

        $this->assertNull($exception);

        $exception = null;

        try {
            $this->factory->get('http://foo.com/api/500')->throwIfServerError();
        } catch (RequestException $e) {
            $exception = $e;
        }

        $this->assertNotNull($exception);
        $this->assertInstanceOf(RequestException::class, $exception);

        $exception = null;

        try {
            $this->factory->get('http://foo.com/api/504')->throwIfServerError();
        } catch (RequestException $e) {
            $exception = $e;
        }

        $this->assertNotNull($exception);
        $this->assertInstanceOf(RequestException::class, $exception);
    }

    public function testItCanEnforceFaking()
    {
        $this->factory->preventStrayRequests();
        $this->factory->fake(['https://vapor.laravel.com' => Factory::response('ok', 200)]);
        $this->factory->fake(['https://forge.laravel.com' => Factory::response('ok', 200)]);

        $responses = [];
        $responses[] = $this->factory->get('https://vapor.laravel.com')->body();
        $responses[] = $this->factory->get('https://forge.laravel.com')->body();
        $this->assertSame(['ok', 'ok'], $responses);

        $this->expectException(RuntimeException::class);
        $this->expectExceptionMessage('Attempted request to [https://laravel.com] without a matching fake.');

        $this->factory->get('https://laravel.com');
    }

    public function testItCanAddAuthorizationHeaderIntoRequestUsingBeforeSendingCallback()
    {
        $this->factory->fake();

        $this->factory->beforeSending(function (Request $request) {
            $requestLine = sprintf(
                '%s %s HTTP/%s',
                $request->toPsrRequest()->getMethod(),
                $request->toPsrRequest()->getUri()->withScheme('')->withHost(''),
                $request->toPsrRequest()->getProtocolVersion()
            );

            return $request->toPsrRequest()->withHeader('Authorization', 'Bearer '.$requestLine);
        })->get('http://foo.com/json');

        $this->factory->assertSent(function (Request $request) {
            return
                $request->url() === 'http://foo.com/json' &&
                $request->hasHeader('Authorization', 'Bearer GET /json HTTP/1.1');
        });
    }

    public function testItCanSetAllowMaxRedirects(): void
    {
        $request = new PendingRequest($this->factory);

        $request = $request->withOptions(['allow_redirects' => ['max' => 5]]);

        $this->assertSame(['connect_timeout' => 10, 'crypto_method' => 33, 'http_errors' => false, 'timeout' => 30, 'allow_redirects' => ['max' => 5]], $request->getOptions());

        $request = $request->maxRedirects(10);

        $this->assertSame(['connect_timeout' => 10, 'crypto_method' => 33, 'http_errors' => false, 'timeout' => 30, 'allow_redirects' => ['max' => 10]], $request->getOptions());
    }

    public function testPreventDuplicatedContentType(): void
    {
        $client = $this->factory->asJson();

        $this->assertSame('application/json', Arr::get($client->getOptions(), 'headers.Content-Type'));

        $client->asJson();
        $client->asJson();

        $this->assertSame('application/json', Arr::get($client->getOptions(), 'headers.Content-Type'));

        $client->contentType('foo');

        $this->assertSame('foo', Arr::get($client->getOptions(), 'headers.Content-Type'));
    }

    public function testItCanSubstituteUrlParams(): void
    {
        $this->factory->fake();

        $this->factory->withUrlParameters([
            'endpoint' => 'https://laravel.com',
            'page' => 'docs',
            'version' => '9.x',
            'thing' => 'validation',
        ])->get('{+endpoint}/{page}/{version}/{thing}');

        $this->factory->assertSent(function (Request $request) {
            return $request->url() === 'https://laravel.com/docs/9.x/validation';
        });
    }

    public function testTheTransferStatsAreCustomizable(): void
    {
        $onStatsFunctionCalled = false;

        $stats = $this->factory
            ->withOptions([
                'on_stats' => function (TransferStats $stats) use (&$onStatsFunctionCalled) {
                    $onStatsFunctionCalled = true;
                },
            ])
            ->get('https://example.com')
            ->handlerStats();

        $this->assertIsArray($stats);
        $this->assertNotEmpty($stats);
        $this->assertTrue($onStatsFunctionCalled);
    }

    public function testTheTransferStatsAreCustomizableOnFake(): void
    {
        $onStatsFunctionCalled = false;

        $this->factory
            ->fake()
            ->withOptions([
                'on_stats' => function (TransferStats $stats) use (&$onStatsFunctionCalled) {
                    $onStatsFunctionCalled = true;
                },
            ])
            ->get('https://foo.bar')
            ->handlerStats();

        $this->assertTrue($onStatsFunctionCalled);
    }

    public function testItCanAddGlobalMiddleware()
    {
        Carbon::setTestNow(now()->startOfDay());
        $requests = [];
        $responses = [];
        $this->factory->fake(function ($r) use (&$requests) {
            $requests[] = $r;

            Carbon::setTestNow(now()->addSeconds(6 * count($requests)));

            return $this->factory::response('expected content');
        });

        $this->factory->globalMiddleware(Middleware::mapRequest(function ($request) {
            // Test manipulating headers on outgoing request...
            return $request->withHeader('User-Agent', 'Laravel Framework/1.0')
                ->withAddedHeader('shared', 'global')
                ->withHeader('list', ['item-1', 'item-2'])
                ->withAddedHeader('list', ['item-3']);
        }))->globalMiddleware(Middleware::mapResponse(function ($response) use (&$requests) {
            // Test adding headers in incoming response..
            return $response->withHeader('X-Count', (string) count($requests));
        }))->globalMiddleware(function ($handler) {
            // Test wrapping request in timing function...
            return function ($request, $options) use ($handler) {
                $startedAt = now();

                return $handler($request, $options)->then(function (ResponseInterface $response) use ($startedAt) {
                    return $response->withHeader('X-Duration', "{$startedAt->diffInSeconds(now())} seconds");
                });
            };
        });
        $responses[] = $this->factory->post('http://forge.laravel.com');
        $responses[] = $this->factory->withHeader('shared', 'local')->post('http://vapor.laravel.com');

        $this->assertCount(2, $requests);
        $this->assertCount(2, $responses);

        $this->assertSame(['Laravel Framework/1.0'], $requests[0]->header('User-Agent'));
        $this->assertSame(['item-1', 'item-2', 'item-3'], $requests[0]->header('list'));
        $this->assertSame(['global'], $requests[0]->header('shared'));
        $this->assertSame('1', $responses[0]->header('X-Count'));
        $this->assertSame('6 seconds', $responses[0]->header('X-Duration'));

        $this->assertSame(['Laravel Framework/1.0'], $requests[1]->header('User-Agent'));
        $this->assertSame(['item-1', 'item-2', 'item-3'], $requests[1]->header('list'));
        $this->assertSame(['local', 'global'], $requests[1]->header('shared'));
        $this->assertSame('2', $responses[1]->header('X-Count'));
        $this->assertSame('12 seconds', $responses[1]->header('X-Duration'));
    }

    public function testItCanAddGlobalRequestMiddleware()
    {
        $requests = [];
        $this->factory->fake(function ($r) use (&$requests) {
            $requests[] = $r;

            return Factory::response('expected content');
        });

        $this->factory->globalRequestMiddleware(function ($request) {
            return $request->withHeader('User-Agent', 'Laravel Framework/1.0');
        });
        $this->factory->post('http://forge.laravel.com');
        $this->factory->post('http://laravel.com');

        $this->assertSame(['Laravel Framework/1.0'], $requests[0]->header('User-Agent'));
        $this->assertSame(['Laravel Framework/1.0'], $requests[1]->header('User-Agent'));
    }

    public function testItCanAddGlobalResponseMiddleware()
    {
        $responses = [];
        $this->factory->fake(function ($r) use (&$request) {
            return Factory::response('expected content');
        });

        $this->factory->globalResponseMiddleware(function ($response) {
            return $response->withHeader('X-Foo', 'Bar');
        });
        $responses[] = $this->factory->post('http://forge.laravel.com');
        $responses[] = $this->factory->post('http://laravel.com');

        $this->assertSame('Bar', $responses[0]->header('X-Foo'));
        $this->assertSame('Bar', $responses[1]->header('X-Foo'));
    }

    public function testItCanGetTheGlobalMiddleware()
    {
        $this->factory->globalMiddleware($middleware = fn () => null);

        $this->assertEquals([$middleware], $this->factory->getGlobalMiddleware());
    }

    public function testItCanAddRequestMiddleware()
    {
        $requests = [];
        $this->factory->fake(function ($r) use (&$requests) {
            $requests[] = $r;

            return Factory::response('expected content');
        });

        $this->factory->withRequestMiddleware(function ($request) {
            return $request->withHeader('User-Agent', 'Laravel Framework/1.0');
        })->post('http://forge.laravel.com');
        $this->factory->post('http://laravel.com');

        $this->assertSame(['Laravel Framework/1.0'], $requests[0]->header('User-Agent'));
        $this->assertSame(['GuzzleHttp/7'], $requests[1]->header('User-Agent'));
    }

    public function testItCanAddResponseMiddleware()
    {
        $responses = [];
        $this->factory->fake(function ($r) use (&$request) {
            return Factory::response('expected content');
        });

        $responses[] = $this->factory->withResponseMiddleware(function ($response) {
            return $response->withHeader('X-Foo', 'Bar');
        })->post('http://forge.laravel.com');
        $responses[] = $this->factory->post('http://laravel.com');

        $this->assertSame('Bar', $responses[0]->header('X-Foo'));
        $this->assertSame('', $responses[1]->header('X-Foo'));
    }

    public function testItReturnsResponse(): void
    {
        $this->factory->fake([
            '*' => $this->factory::response('expected content'),
        ]);

        $response = $this->factory->get('http://laravel.com');

        $this->assertInstanceOf(Response::class, $response);
        $this->assertSame('expected content', $response->body());
    }

    public function testItCanReturnCustomResponseClass(): void
    {
        $factory = new CustomFactory;

        $factory->fake([
            '*' => $factory::response('expected content'),
        ]);

        $response = $factory->get('http://laravel.fake');

        $this->assertInstanceOf(TestResponse::class, $response);
        $this->assertSame('expected content', $response->body());
    }

    public function testItCanHaveGlobalDefaultValues()
    {
        $factory = new Factory;
        $timeout = null;
        $allowRedirects = null;
        $headers = null;
        $factory->fake(function ($request, $options) use (&$timeout, &$allowRedirects, &$headers, $factory) {
            $timeout = $options['timeout'];
            $allowRedirects = $options['allow_redirects'];
            $headers = $request->headers();

            return $factory->response('');
        });

        $factory->get('https://laravel.com');
        $this->assertSame(30, $timeout);
        $this->assertSame(['max' => 5, 'protocols' => ['http', 'https'], 'strict' => false, 'referer' => false, 'track_redirects' => false], $allowRedirects);
        $this->assertNull($headers['X-Foo'] ?? null);

        $factory->globalOptions([
            'timeout' => 5,
            'allow_redirects' => false,
            'headers' => [
                'X-Foo' => 'true',
            ],
        ]);

        $factory->get('https://laravel.com');
        $this->assertSame(5, $timeout);
        $this->assertFalse($allowRedirects);
        $this->assertSame(['true'], $headers['X-Foo']);

        $factory->globalOptions([
            'timeout' => 10,
            'headers' => [
                'X-Foo' => 'false',
                'X-Bar' => 'true',
            ],
        ]);

        $factory->get('https://laravel.com');
        $this->assertSame(10, $timeout);
        $this->assertSame(['max' => 5, 'protocols' => ['http', 'https'], 'strict' => false, 'referer' => false, 'track_redirects' => false], $allowRedirects);
        $this->assertSame(['false'], $headers['X-Foo']);
        $this->assertSame(['true'], $headers['X-Bar']);
    }
}

class CustomFactory extends Factory
{
    protected function newPendingRequest()
    {
        return new class extends PendingRequest
        {
            protected function newResponse($response)
            {
                return new TestResponse($response);
            }
        };
    }
}

class TestResponse extends Response
{
}<|MERGE_RESOLUTION|>--- conflicted
+++ resolved
@@ -1858,7 +1858,6 @@
         ]);
     }
 
-<<<<<<< HEAD
     public function testRequestExceptionReturnedWhenRetriesExhaustedInPool()
     {
         $this->factory->fake([
@@ -1983,7 +1982,8 @@
         $this->assertEquals('Foo bar', $exception->getMessage());
 
         $this->factory->assertSentCount(1);
-=======
+    }
+
     public function testRequestsWillBeWaitingSleepMillisecondsReceivedInBackoffArray()
     {
         Sleep::fake();
@@ -2010,7 +2010,6 @@
             Sleep::usleep(100_000),
             Sleep::usleep(200_000),
         ]);
->>>>>>> 84e7f857
     }
 
     public function testMiddlewareRunsWhenFaked()
