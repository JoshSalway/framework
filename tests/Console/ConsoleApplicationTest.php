<?php

namespace Illuminate\Tests\Console;

use Mockery as m;
use PHPUnit\Framework\TestCase;
use Illuminate\Contracts\Events\Dispatcher;
use Symfony\Component\Console\Command\Command;
use Illuminate\Contracts\Foundation\Application;

class ConsoleApplicationTest extends TestCase
{
    public function tearDown()
    {
        m::close();
    }

    public function testAddSetsLaravelInstance()
    {
        $app = $this->getMockConsole(['addToParent']);
        $command = m::mock(\Illuminate\Console\Command::class);
        $command->shouldReceive('setLaravel')->once()->with(m::type(Application::class));
        $app->expects($this->once())->method('addToParent')->with($this->equalTo($command))->will($this->returnValue($command));
        $result = $app->add($command);

        $this->assertEquals($command, $result);
    }

    public function testLaravelNotSetOnSymfonyCommands()
    {
        $app = $this->getMockConsole(['addToParent']);
        $command = m::mock(Command::class);
        $command->shouldReceive('setLaravel')->never();
        $app->expects($this->once())->method('addToParent')->with($this->equalTo($command))->will($this->returnValue($command));
        $result = $app->add($command);

        $this->assertEquals($command, $result);
    }

    public function testResolveAddsCommandViaApplicationResolution()
    {
        $app = $this->getMockConsole(['addToParent']);
        $command = m::mock(Command::class);
        $app->getLaravel()->shouldReceive('make')->once()->with('foo')->andReturn(m::mock(Command::class));
        $app->expects($this->once())->method('addToParent')->with($this->equalTo($command))->will($this->returnValue($command));
        $result = $app->resolve('foo');

        $this->assertEquals($command, $result);
    }

    protected function getMockConsole(array $methods)
    {
<<<<<<< HEAD
        $app = m::mock('Illuminate\Contracts\Foundation\Application', ['version' => '5.8']);
        $events = m::mock('Illuminate\Contracts\Events\Dispatcher', ['dispatch' => null]);
=======
        $app = m::mock(Application::class, ['version' => '5.7']);
        $events = m::mock(Dispatcher::class, ['dispatch' => null]);
>>>>>>> f10fe3e4

        return $this->getMockBuilder(\Illuminate\Console\Application::class)->setMethods($methods)->setConstructorArgs([
            $app, $events, 'test-version',
        ])->getMock();
    }
}<|MERGE_RESOLUTION|>--- conflicted
+++ resolved
@@ -50,13 +50,8 @@
 
     protected function getMockConsole(array $methods)
     {
-<<<<<<< HEAD
         $app = m::mock('Illuminate\Contracts\Foundation\Application', ['version' => '5.8']);
         $events = m::mock('Illuminate\Contracts\Events\Dispatcher', ['dispatch' => null]);
-=======
-        $app = m::mock(Application::class, ['version' => '5.7']);
-        $events = m::mock(Dispatcher::class, ['dispatch' => null]);
->>>>>>> f10fe3e4
 
         return $this->getMockBuilder(\Illuminate\Console\Application::class)->setMethods($methods)->setConstructorArgs([
             $app, $events, 'test-version',
