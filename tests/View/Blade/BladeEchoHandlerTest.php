<?php

namespace Illuminate\Tests\View\Blade;

use Exception;
use Illuminate\Support\Fluent;
use Illuminate\Support\Str;
use PHPUnit\Framework\Attributes\DataProvider;

class BladeEchoHandlerTest extends AbstractBladeTestCase
{
    protected function setUp(): void
    {
        parent::setUp();

        $this->compiler->stringable(function (Fluent $object) {
            return 'Hello World';
        });
    }

    public function testBladeHandlerCanInterceptRegularEchos()
    {
        $this->assertSame(
            "<?php \$__bladeCompiler = app('blade.compiler'); ?><?php echo e(\$__bladeCompiler->applyEchoHandler(\$exampleObject)); ?>",
            $this->compiler->compileString('{{$exampleObject}}')
        );
    }

    public function testBladeHandlerCanInterceptRawEchos()
    {
        $this->assertSame(
            "<?php \$__bladeCompiler = app('blade.compiler'); ?><?php echo \$__bladeCompiler->applyEchoHandler(\$exampleObject); ?>",
            $this->compiler->compileString('{!!$exampleObject!!}')
        );
    }

    public function testBladeHandlerCanInterceptEscapedEchos()
    {
        $this->assertSame(
            "<?php \$__bladeCompiler = app('blade.compiler'); ?><?php echo e(\$__bladeCompiler->applyEchoHandler(\$exampleObject)); ?>",
            $this->compiler->compileString('{{{$exampleObject}}}')
        );
    }

    public function testWhitespaceIsPreservedCorrectly()
    {
        $this->assertSame(
            "<?php \$__bladeCompiler = app('blade.compiler'); ?><?php echo e(\$__bladeCompiler->applyEchoHandler(\$exampleObject)); ?>\n\n",
            $this->compiler->compileString("{{\$exampleObject}}\n")
        );
    }

    #[DataProvider('handlerLogicDataProvider')]
    public function testHandlerLogicWorksCorrectly($blade)
    {
        $this->expectException(Exception::class);
        $this->expectExceptionMessage('The fluent object has been successfully handled!');

        $this->compiler->stringable(Fluent::class, function ($object) {
            throw new Exception('The fluent object has been successfully handled!');
        });

        app()->singleton('blade.compiler', function () {
            return $this->compiler;
        });

        $exampleObject = new Fluent();

        eval(Str::of($this->compiler->compileString($blade))->remove(['<?php', '?>']));
    }

    public static function handlerLogicDataProvider()
    {
        return [
            ['{{$exampleObject}}'],
            ['{{$exampleObject;}}'],
            ['{{{$exampleObject;}}}'],
            ['{!!$exampleObject;!!}'],
        ];
    }

<<<<<<< HEAD
    #[DataProvider('nonStringableDataProvider')]
=======
    /**
     * @dataProvider handlerWorksWithIterableDataProvider
     */
    public function testHandlerWorksWithIterables($blade, $closure, $expectedOutput)
    {
        $this->compiler->stringable('iterable', $closure);

        app()->singleton('blade.compiler', function () {
            return $this->compiler;
        });

        ob_start();
        eval(Str::of($this->compiler->compileString($blade))->remove(['<?php', '?>']));
        $output = ob_get_contents();
        ob_end_clean();

        $this->assertSame($expectedOutput, $output);
    }

    public static function handlerWorksWithIterableDataProvider()
    {
        return [
            ['{{[1,"two",3]}}', function (iterable $arr) {
                return implode(', ', $arr);
            }, '1, two, 3'],
        ];
    }

    /**
     * @dataProvider nonStringableDataProvider
     */
>>>>>>> ab9f7c4c
    public function testHandlerWorksWithNonStringables($blade, $expectedOutput)
    {
        app()->singleton('blade.compiler', function () {
            return $this->compiler;
        });

        ob_start();
        eval(Str::of($this->compiler->compileString($blade))->remove(['<?php', '?>']));
        $output = ob_get_contents();
        ob_end_clean();

        $this->assertSame($expectedOutput, $output);
    }

    public static function nonStringableDataProvider()
    {
        return [
            ['{{"foo" . "bar"}}', 'foobar'],
            ['{{ 1 + 2 }}{{ "test"; }}', '3test'],
            ['@php($test = "hi"){{ $test }}', 'hi'],
            ['{!! "&nbsp;" !!}', '&nbsp;'],
        ];
    }
}<|MERGE_RESOLUTION|>--- conflicted
+++ resolved
@@ -79,12 +79,7 @@
         ];
     }
 
-<<<<<<< HEAD
-    #[DataProvider('nonStringableDataProvider')]
-=======
-    /**
-     * @dataProvider handlerWorksWithIterableDataProvider
-     */
+    #[DataProvider('handlerWorksWithIterableDataProvider')]
     public function testHandlerWorksWithIterables($blade, $closure, $expectedOutput)
     {
         $this->compiler->stringable('iterable', $closure);
@@ -110,10 +105,7 @@
         ];
     }
 
-    /**
-     * @dataProvider nonStringableDataProvider
-     */
->>>>>>> ab9f7c4c
+    #[DataProvider('nonStringableDataProvider')]
     public function testHandlerWorksWithNonStringables($blade, $expectedOutput)
     {
         app()->singleton('blade.compiler', function () {
