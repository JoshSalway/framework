<?php

namespace Illuminate\Tests\Routing;

use Closure;
use DateTime;
use Exception;
use Illuminate\Auth\Middleware\Authenticate;
use Illuminate\Auth\Middleware\Authorize;
use Illuminate\Container\Container;
use Illuminate\Contracts\Routing\Registrar;
use Illuminate\Contracts\Support\Responsable;
use Illuminate\Database\Eloquent\Model;
use Illuminate\Database\Eloquent\ModelNotFoundException;
use Illuminate\Events\Dispatcher;
use Illuminate\Http\Exceptions\HttpResponseException;
use Illuminate\Http\JsonResponse;
use Illuminate\Http\RedirectResponse;
use Illuminate\Http\Request;
use Illuminate\Http\Response;
use Illuminate\Routing\CallableDispatcher;
use Illuminate\Routing\Contracts\CallableDispatcher as CallableDispatcherContract;
use Illuminate\Routing\Contracts\ControllerDispatcher as ControllerDispatcherContract;
use Illuminate\Routing\Controller;
use Illuminate\Routing\ControllerDispatcher;
use Illuminate\Routing\Events\Routing;
use Illuminate\Routing\Exceptions\UrlGenerationException;
use Illuminate\Routing\Middleware\SubstituteBindings;
use Illuminate\Routing\ResourceRegistrar;
use Illuminate\Routing\Route;
use Illuminate\Routing\RouteCollection;
use Illuminate\Routing\RouteGroup;
use Illuminate\Routing\Router;
use Illuminate\Routing\UrlGenerator;
use Illuminate\Support\Str;
use LogicException;
use PHPUnit\Framework\TestCase;
use stdClass;
use Symfony\Component\HttpFoundation\Response as SymfonyResponse;
use Symfony\Component\HttpKernel\Exception\NotFoundHttpException;
use UnexpectedValueException;

class RoutingRouteTest extends TestCase
{
    public function testBasicDispatchingOfRoutes()
    {
        $router = $this->getRouter();
        $router->get('foo/bar', function () {
            return 'hello';
        });
        $this->assertSame('hello', $router->dispatch(Request::create('foo/bar', 'GET'))->getContent());

        $router = $this->getRouter();
        $router->get('foo/bar', function () {
            throw new HttpResponseException(new Response('hello'));
        });
        $this->assertSame('hello', $router->dispatch(Request::create('foo/bar', 'GET'))->getContent());

        $router = $this->getRouter();
        $router->get('foo/bar', ['domain' => 'api.{name}.bar', function ($name) {
            return $name;
        }]);
        $router->get('foo/bar', ['domain' => 'api.{name}.baz', function ($name) {
            return $name;
        }]);
        $this->assertSame('taylor', $router->dispatch(Request::create('http://api.taylor.bar/foo/bar', 'GET'))->getContent());
        $this->assertSame('dayle', $router->dispatch(Request::create('http://api.dayle.baz/foo/bar', 'GET'))->getContent());

        $router = $this->getRouter();
        $router->get('foo/{age}', ['domain' => 'api.{name}.bar', function ($name, $age) {
            return $name.$age;
        }]);
        $this->assertSame('taylor25', $router->dispatch(Request::create('http://api.taylor.bar/foo/25', 'GET'))->getContent());

        $router = $this->getRouter();
        $router->get('foo/bar', function () {
            return 'hello';
        });
        $router->post('foo/bar', function () {
            return 'post hello';
        });
        $this->assertSame('hello', $router->dispatch(Request::create('foo/bar', 'GET'))->getContent());
        $this->assertSame('post hello', $router->dispatch(Request::create('foo/bar', 'POST'))->getContent());

        $router = $this->getRouter();
        $router->get('foo/{bar}', function ($name) {
            return $name;
        });
        $this->assertSame('taylor', $router->dispatch(Request::create('foo/taylor', 'GET'))->getContent());

        $router = $this->getRouter();
        $router->get('foo/{bar}/{baz?}', function ($name, $age = 25) {
            return $name.$age;
        });
        $this->assertSame('taylor25', $router->dispatch(Request::create('foo/taylor', 'GET'))->getContent());

        $router = $this->getRouter();
        $router->get('foo/{name}/boom/{age?}/{location?}', function ($name, $age = 25, $location = 'AR') {
            return $name.$age.$location;
        });
        $this->assertSame('taylor30AR', $router->dispatch(Request::create('foo/taylor/boom/30', 'GET'))->getContent());

        $router = $this->getRouter();
        $router->get('{bar}/{baz?}', function ($name, $age = 25) {
            return $name.$age;
        });
        $this->assertSame('taylor25', $router->dispatch(Request::create('taylor', 'GET'))->getContent());

        $router = $this->getRouter();
        $router->get('{baz?}', function ($age = 25) {
            return $age;
        });
        $this->assertSame('25', $router->dispatch(Request::create('/', 'GET'))->getContent());
        $this->assertSame('30', $router->dispatch(Request::create('30', 'GET'))->getContent());

        $router = $this->getRouter();
        $router->get('{foo?}/{baz?}', ['as' => 'foo', function ($name = 'taylor', $age = 25) {
            return $name.$age;
        }]);
        $this->assertSame('taylor25', $router->dispatch(Request::create('/', 'GET'))->getContent());
        $this->assertSame('fred25', $router->dispatch(Request::create('fred', 'GET'))->getContent());
        $this->assertSame('fred30', $router->dispatch(Request::create('fred/30', 'GET'))->getContent());
        $this->assertTrue($router->currentRouteNamed('foo'));
        $this->assertTrue($router->currentRouteNamed('fo*'));
        $this->assertTrue($router->is('foo'));
        $this->assertTrue($router->is('foo', 'bar'));
        $this->assertFalse($router->is('bar'));

        $router = $this->getRouter();
        $router->get('foo/{file}', function ($file) {
            return $file;
        });
        $this->assertSame('oxygen%20', $router->dispatch(Request::create('http://test.com/foo/oxygen%2520', 'GET'))->getContent());

        $router = $this->getRouter();
        $router->patch('foo/bar', ['as' => 'foo', function () {
            return 'bar';
        }]);
        $this->assertSame('bar', $router->dispatch(Request::create('foo/bar', 'PATCH'))->getContent());
        $this->assertSame('foo', $router->currentRouteName());

        $router = $this->getRouter();
        $router->get('foo/bar', function () {
            return 'hello';
        });
        $this->assertEmpty($router->dispatch(Request::create('foo/bar', 'HEAD'))->getContent());

        $router = $this->getRouter();
        $router->any('foo/bar', function () {
            return 'hello';
        });
        $this->assertEmpty($router->dispatch(Request::create('foo/bar', 'HEAD'))->getContent());

        $router = $this->getRouter();
        $router->get('foo/bar', function () {
            return 'first';
        });
        $router->get('foo/bar', function () {
            return 'second';
        });
        $this->assertSame('second', $router->dispatch(Request::create('foo/bar', 'GET'))->getContent());

        $router = $this->getRouter();
        $router->get('foo/bar/åαф', function () {
            return 'hello';
        });
        $this->assertSame('hello', $router->dispatch(Request::create('foo/bar/%C3%A5%CE%B1%D1%84', 'GET'))->getContent());

        $router = $this->getRouter();
        $router->get('foo/bar', ['boom' => 'auth', function () {
            return 'closure';
        }]);
        $this->assertSame('closure', $router->dispatch(Request::create('foo/bar', 'GET'))->getContent());
    }

    public function testNotModifiedResponseIsProperlyReturned()
    {
        $router = $this->getRouter();
        $router->get('test', function () {
            return (new SymfonyResponse('test', 304, ['foo' => 'bar']))->setLastModified(new DateTime);
        });

        $response = $router->dispatch(Request::create('test', 'GET'));
        $this->assertSame(304, $response->getStatusCode());
        $this->assertEmpty($response->getContent());
        $this->assertSame('bar', $response->headers->get('foo'));
        $this->assertNull($response->getLastModified());
    }

    public function testClosureMiddleware()
    {
        $router = $this->getRouter();
        $middleware = function ($request, $next) {
            return 'caught';
        };
        $router->get('foo/bar', ['middleware' => $middleware, function () {
            return 'hello';
        }]);
        $this->assertSame('caught', $router->dispatch(Request::create('foo/bar', 'GET'))->getContent());
    }

    public function testMiddlewareCanBeSkipped()
    {
        $router = $this->getRouter();
        $router->aliasMiddleware('web', RoutingTestMiddlewareGroupTwo::class);

        $router->get('foo/bar', ['middleware' => 'web', function () {
            return 'hello';
        }])->withoutMiddleware(RoutingTestMiddlewareGroupTwo::class);

        $this->assertSame('hello', $router->dispatch(Request::create('foo/bar', 'GET'))->getContent());
    }

    public function testMiddlewareCanBeSkippedFromResources()
    {
        $router = $this->getRouter();
        $router->aliasMiddleware('web', RoutingTestMiddlewareGroupTwo::class);

        $router->resource('foo', RouteTestControllerMiddlewareGroupStub::class)
            ->middleware('web')
            ->withoutMiddleware(RoutingTestMiddlewareGroupTwo::class);

        $this->assertSame('Hello World', $router->dispatch(Request::create('foo', 'GET'))->getContent());
    }

    public function testMiddlewareWorksIfControllerThrowsHttpResponseException()
    {
        // Before calling controller
        $router = $this->getRouter();
        $middleware = function ($request, $next) {
            return 'caught';
        };
        $router->get('foo/bar', ['middleware' => $middleware, function () {
            throw new HttpResponseException(new Response('hello'));
        }]);
        $response = $router->dispatch(Request::create('foo/bar', 'GET'))->getContent();
        $this->assertSame('caught', $response);

        // After calling controller
        $router = $this->getRouter();

        $response = new Response('hello');

        $middleware = function ($request, $next) use ($response) {
            $this->assertSame($response, $next($request));

            return new Response($response->getContent().' caught');
        };
        $router->get('foo/bar', ['middleware' => $middleware, function () use ($response) {
            throw new HttpResponseException($response);
        }]);

        $response = $router->dispatch(Request::create('foo/bar', 'GET'))->getContent();
        $this->assertSame('hello caught', $response);
    }

    public function testReturnsResponseWhenMiddlewareReturnsResponsable()
    {
        $router = $this->getRouter();
        $router->get('foo/bar', [
            'uses' => RouteTestClosureMiddlewareController::class.'@index',
            'middleware' => ['foo', 'bar', 'baz'],
        ]);
        $router->aliasMiddleware('foo', function ($request, $next) {
            return $next($request);
        });
        $router->aliasMiddleware('bar', function ($request, $next) {
            return new ResponsableResponse;
        });
        $router->aliasMiddleware('baz', function ($request, $next) {
            return $next($request);
        });
        $this->assertSame(
            'bar',
            $router->dispatch(Request::create('foo/bar', 'GET'))->getContent()
        );
    }

    public function testDefinedClosureMiddleware()
    {
        $router = $this->getRouter();
        $router->get('foo/bar', ['middleware' => 'foo', function () {
            return 'hello';
        }]);
        $router->aliasMiddleware('foo', function ($request, $next) {
            return 'caught';
        });
        $this->assertSame('caught', $router->dispatch(Request::create('foo/bar', 'GET'))->getContent());
    }

    public function testControllerClosureMiddleware()
    {
        $router = $this->getRouter();
        $router->get('foo/bar', [
            'uses' => RouteTestClosureMiddlewareController::class.'@index',
            'middleware' => 'foo',
        ]);
        $router->aliasMiddleware('foo', function ($request, $next) {
            $request['foo-middleware'] = 'foo-middleware';

            return $next($request);
        });

        $this->assertSame(
            'index-foo-middleware-controller-closure',
            $router->dispatch(Request::create('foo/bar', 'GET'))->getContent()
        );
    }

    public function testFluentRouting()
    {
        $this->expectException(LogicException::class);
        $this->expectExceptionMessage('Route for [foo/bar] has no action.');

        $router = $this->getRouter();
        $router->get('foo/bar')->uses(function () {
            return 'hello';
        });
        $this->assertSame('hello', $router->dispatch(Request::create('foo/bar', 'GET'))->getContent());
        $router->post('foo/bar')->uses(function () {
            return 'hello';
        });
        $this->assertSame('hello', $router->dispatch(Request::create('foo/bar', 'POST'))->getContent());
        $router->get('foo/bar')->uses(function () {
            return 'middleware';
        })->middleware(RouteTestControllerMiddleware::class);
        $this->assertSame('middleware', $router->dispatch(Request::create('foo/bar'))->getContent());
        $this->assertContains(RouteTestControllerMiddleware::class, $router->getCurrentRoute()->middleware());
        $router->get('foo/bar');
        $router->dispatch(Request::create('foo/bar', 'GET'));
    }

    public function testFluentRoutingWithControllerAction()
    {
        $router = $this->getRouter();
        $router->get('foo/bar')->uses(RouteTestControllerStub::class.'@index');
        $this->assertSame('Hello World', $router->dispatch(Request::create('foo/bar', 'GET'))->getContent());

        $router = $this->getRouter();
        $router->group(['namespace' => 'App'], function ($router) {
            $router->get('foo/bar')->uses(RouteTestControllerStub::class.'@index');
        });
        $action = $router->getRoutes()->getRoutes()[0]->getAction();
        $this->assertSame('App\\'.RouteTestControllerStub::class.'@index', $action['controller']);
    }

    public function testMiddlewareGroups()
    {
        unset($_SERVER['__middleware.group']);
        $router = $this->getRouter();
        $router->get('foo/bar', ['middleware' => 'web', function () {
            return 'hello';
        }]);

        $router->aliasMiddleware('two', RoutingTestMiddlewareGroupTwo::class);
        $router->middlewareGroup('web', [RoutingTestMiddlewareGroupOne::class, 'two:taylor']);

        $this->assertSame('caught taylor', $router->dispatch(Request::create('foo/bar', 'GET'))->getContent());
        $this->assertTrue($_SERVER['__middleware.group']);

        unset($_SERVER['__middleware.group']);
    }

    public function testMiddlewareGroupsCanReferenceOtherGroups()
    {
        unset($_SERVER['__middleware.group']);
        $router = $this->getRouter();
        $router->get('foo/bar', ['middleware' => 'web', function () {
            return 'hello';
        }]);

        $router->aliasMiddleware('two', RoutingTestMiddlewareGroupTwo::class);
        $router->middlewareGroup('first', ['two:abigail']);
        $router->middlewareGroup('web', [RoutingTestMiddlewareGroupOne::class, 'first']);

        $this->assertSame('caught abigail', $router->dispatch(Request::create('foo/bar', 'GET'))->getContent());
        $this->assertTrue($_SERVER['__middleware.group']);

        unset($_SERVER['__middleware.group']);
    }

    public function testFluentRouteNamingWithinAGroup()
    {
        $router = $this->getRouter();
        $router->group(['as' => 'foo.'], function () use ($router) {
            $router->get('bar', function () {
                return 'bar';
            })->name('bar');
        });
        $this->assertSame('bar', $router->dispatch(Request::create('bar', 'GET'))->getContent());
        $this->assertSame('foo.bar', $router->currentRouteName());
    }

    public function testRouteGetAction()
    {
        $router = $this->getRouter();

        $route = $router->get('foo', function () {
            return 'foo';
        })->name('foo');

        $this->assertIsArray($route->getAction());
        $this->assertArrayHasKey('as', $route->getAction());
        $this->assertSame('foo', $route->getAction('as'));
        $this->assertNull($route->getAction('unknown_property'));
    }

    public function testResolvingBindingParameters()
    {
        $router = $this->getRouter();

        $route = $router->get('foo/{bar:slug}', function () {
            return 'foo';
        })->name('foo');

        $this->assertSame('slug', $route->bindingFieldFor('bar'));

        $route = $router->get('foo/{bar:slug}/{baz}', function () {
            return 'foo';
        })->name('foo');

        $this->assertNull($route->bindingFieldFor('baz'));
    }

    public function testMacro()
    {
        $router = $this->getRouter();
        $router->macro('webhook', function () use ($router) {
            $router->match(['GET', 'POST'], 'webhook', function () {
                return 'OK';
            });
        });
        $router->webhook();
        $this->assertSame('OK', $router->dispatch(Request::create('webhook', 'GET'))->getContent());
        $this->assertSame('OK', $router->dispatch(Request::create('webhook', 'POST'))->getContent());
    }

    public function testRouteMacro()
    {
        $router = $this->getRouter();

        Route::macro('breadcrumb', function ($breadcrumb) {
            $this->action['breadcrumb'] = $breadcrumb;

            return $this;
        });

        $router->get('foo', function () {
            return 'bar';
        })->breadcrumb('fooBreadcrumb')->name('foo');

        $router->getRoutes()->refreshNameLookups();

        $this->assertSame('fooBreadcrumb', $router->getRoutes()->getByName('foo')->getAction()['breadcrumb']);
    }

    public function testClassesCanBeInjectedIntoRoutes()
    {
        unset($_SERVER['__test.route_inject']);
        $router = $this->getRouter();
        $router->get('foo/{var}', function (stdClass $foo, $var) {
            $_SERVER['__test.route_inject'] = func_get_args();

            return 'hello';
        });

        $this->assertSame('hello', $router->dispatch(Request::create('foo/bar', 'GET'))->getContent());
        $this->assertInstanceOf(stdClass::class, $_SERVER['__test.route_inject'][0]);
        $this->assertSame('bar', $_SERVER['__test.route_inject'][1]);

        unset($_SERVER['__test.route_inject']);
    }

    public function testNullValuesCanBeInjectedIntoRoutes()
    {
        $container = new Container;
        $router = new Router(new Dispatcher, $container);
        $container->singleton(Registrar::class, function () use ($router) {
            return $router;
        });

        $container->bind(RoutingTestUserModel::class, function () {
        });
        $container->bind(CallableDispatcherContract::class, fn ($app) => new CallableDispatcher($app));

        $router->get('foo/{team}/{post}', [
            'middleware' => SubstituteBindings::class,
            'uses' => function (?RoutingTestUserModel $userFromContainer, RoutingTestTeamModel $team, $postId) {
                $this->assertNull($userFromContainer);
                $this->assertInstanceOf(RoutingTestTeamModel::class, $team);
                $this->assertSame('bar', $team->value);
                $this->assertSame('baz', $postId);
            },
        ]);
        $router->dispatch(Request::create('foo/bar/baz', 'GET'))->getContent();
    }

    public function testOptionsResponsesAreGeneratedByDefault()
    {
        $router = $this->getRouter();
        $router->get('foo/bar', function () {
            return 'hello';
        });
        $router->post('foo/bar', function () {
            return 'hello';
        });
        $response = $router->dispatch(Request::create('foo/bar', 'OPTIONS'));

        $this->assertEquals(200, $response->getStatusCode());
        $this->assertSame('GET,HEAD,POST', $response->headers->get('Allow'));
    }

    public function testHeadDispatcher()
    {
        $router = $this->getRouter();
        $router->match(['GET', 'POST'], 'foo', function () {
            return 'bar';
        });

        $response = $router->dispatch(Request::create('foo', 'OPTIONS'));
        $this->assertEquals(200, $response->getStatusCode());
        $this->assertSame('GET,HEAD,POST', $response->headers->get('Allow'));

        $response = $router->dispatch(Request::create('foo', 'HEAD'));
        $this->assertEquals(200, $response->getStatusCode());
        $this->assertEmpty($response->getContent());

        $router = $this->getRouter();
        $router->match(['GET'], 'foo', function () {
            return 'bar';
        });

        $response = $router->dispatch(Request::create('foo', 'OPTIONS'));
        $this->assertEquals(200, $response->getStatusCode());
        $this->assertSame('GET,HEAD', $response->headers->get('Allow'));

        $router = $this->getRouter();
        $router->match(['POST'], 'foo', function () {
            return 'bar';
        });

        $response = $router->dispatch(Request::create('foo', 'OPTIONS'));
        $this->assertEquals(200, $response->getStatusCode());
        $this->assertSame('POST', $response->headers->get('Allow'));
    }

    public function testNonGreedyMatches()
    {
        $route = new Route('GET', 'images/{id}.{ext}', function () {
            //
        });

        $request1 = Request::create('images/1.png', 'GET');
        $this->assertTrue($route->matches($request1));
        $route->bind($request1);
        $this->assertTrue($route->hasParameter('id'));
        $this->assertFalse($route->hasParameter('foo'));
        $this->assertSame('1', (string) $route->parameter('id'));
        $this->assertSame('png', $route->parameter('ext'));

        $request2 = Request::create('images/12.png', 'GET');
        $this->assertTrue($route->matches($request2));
        $route->bind($request2);
        $this->assertSame('12', $route->parameter('id'));
        $this->assertSame('png', $route->parameter('ext'));

        // Test parameter() default value
        $route = new Route('GET', 'foo/{foo?}', function () {
            //
        });

        $request3 = Request::create('foo', 'GET');
        $this->assertTrue($route->matches($request3));
        $route->bind($request3);
        $this->assertSame('bar', $route->parameter('foo', 'bar'));
    }

    public function testHasParameters()
    {
        $route = new Route('GET', 'images/{id}.{ext}', function () {
            //
        });
        $request1 = Request::create('images/1.png', 'GET');
        $this->assertFalse($route->hasParameters());
        $this->assertTrue($route->matches($request1));
        $route->bind($request1);
        $this->assertTrue($route->hasParameters());
    }

    public function testForgetParameter()
    {
        $route = new Route('GET', 'images/{id}.{ext}', function () {
            //
        });
        $request1 = Request::create('images/1.png', 'GET');
        $route->bind($request1);
        $this->assertTrue($route->hasParameter('id'));
        $this->assertTrue($route->hasParameter('ext'));
        $route->forgetParameter('id');
        $this->assertFalse($route->hasParameter('id'));
        $this->assertTrue($route->hasParameter('ext'));
    }

    public function testParameterNames()
    {
        $route = new Route('GET', 'images/{id}.{ext}', function () {
            //
        });
        $this->assertSame(['id', 'ext'], $route->parameterNames());

        $route = new Route('GET', 'foo/{bar?}', function () {
            //
        });
        $this->assertSame(['bar'], $route->parameterNames());

        $route = new Route('GET', '/', function () {
            //
        });
        $this->assertSame([], $route->parameterNames());
    }

    public function testParametersWithoutNulls()
    {
        $route = new Route('GET', 'users/{id?}/{name?}/', function () {
            //
        });
        $request1 = Request::create('users/12/amir', 'GET');
        $route->bind($request1);
        $this->assertSame(['id' => '12', 'name' => 'amir'], $route->parametersWithoutNulls());

        $route = new Route('GET', 'users/{id?}/{name?}/', function () {
            //
        });
        $request1 = Request::create('users/12', 'GET');
        $route->bind($request1);
        $this->assertSame(['id' => '12'], $route->parametersWithoutNulls());

        $route = new Route('GET', 'users/{id?}/{name?}/', function () {
            //
        });
        $request1 = Request::create('users/', 'GET');
        $route->bind($request1);
        $this->assertSame([], $route->parametersWithoutNulls());
    }

    public function testRouteParametersDefaultValue()
    {
        $router = $this->getRouter();
        $router->get('foo/{bar?}', ['uses' => RouteTestControllerWithParameterStub::class.'@returnParameter'])->defaults('bar', 'foo');
        $this->assertSame('foo', $router->dispatch(Request::create('foo', 'GET'))->getContent());

        $router->get('foo/{bar?}', ['uses' => RouteTestControllerWithParameterStub::class.'@returnParameter'])->defaults('bar', 'foo');
        $this->assertSame('bar', $router->dispatch(Request::create('foo/bar', 'GET'))->getContent());

        $router->get('foo/{bar?}', function ($bar = '') {
            return $bar;
        })->defaults('bar', 'foo');
        $this->assertSame('foo', $router->dispatch(Request::create('foo', 'GET'))->getContent());
    }

    public function testControllerCallActionMethodParameters()
    {
        $router = $this->getRouter();

        // Has one argument but receives two
        unset($_SERVER['__test.controller_callAction_parameters']);
        $router->get(($str = Str::random()).'/{one}/{two}', RouteTestAnotherControllerWithParameterStub::class.'@oneArgument');
        $router->dispatch(Request::create($str.'/one/two', 'GET'));
        $this->assertEquals(['one' => 'one', 'two' => 'two'], $_SERVER['__test.controller_callAction_parameters']);

        // Has two arguments and receives two
        unset($_SERVER['__test.controller_callAction_parameters']);
        $router->get(($str = Str::random()).'/{one}/{two}', RouteTestAnotherControllerWithParameterStub::class.'@twoArguments');
        $router->dispatch(Request::create($str.'/one/two', 'GET'));
        $this->assertEquals(['one' => 'one', 'two' => 'two'], $_SERVER['__test.controller_callAction_parameters']);

        // Has two arguments but with different names from the ones passed from the route
        unset($_SERVER['__test.controller_callAction_parameters']);
        $router->get(($str = Str::random()).'/{one}/{two}', RouteTestAnotherControllerWithParameterStub::class.'@differentArgumentNames');
        $router->dispatch(Request::create($str.'/one/two', 'GET'));
        $this->assertEquals(['one' => 'one', 'two' => 'two'], $_SERVER['__test.controller_callAction_parameters']);

        // Has two arguments with same name but argument order is reversed
        unset($_SERVER['__test.controller_callAction_parameters']);
        $router->get(($str = Str::random()).'/{one}/{two}', RouteTestAnotherControllerWithParameterStub::class.'@reversedArguments');
        $router->dispatch(Request::create($str.'/one/two', 'GET'));
        $this->assertEquals(['one' => 'one', 'two' => 'two'], $_SERVER['__test.controller_callAction_parameters']);

        // No route parameters while method has parameters
        unset($_SERVER['__test.controller_callAction_parameters']);
        $router->get(($str = Str::random()).'', RouteTestAnotherControllerWithParameterStub::class.'@oneArgument');
        $router->dispatch(Request::create($str, 'GET'));
        $this->assertEquals([], $_SERVER['__test.controller_callAction_parameters']);

        // With model bindings
        unset($_SERVER['__test.controller_callAction_parameters']);
        $router->get(($str = Str::random()).'/{user}/{defaultNull?}/{team?}', [
            'middleware' => SubstituteBindings::class,
            'uses' => RouteTestAnotherControllerWithParameterStub::class.'@withModels',
        ]);
        $router->dispatch(Request::create($str.'/1', 'GET'));

        $values = array_values($_SERVER['__test.controller_callAction_parameters']);

        $this->assertInstanceOf(Request::class, $values[0]);
        $this->assertEquals(1, $values[1]->value);
        $this->assertNull($values[2]);
        $this->assertNull($values[3]);
    }

    public function testLeadingParamDoesntReceiveForwardSlashOnEmptyPath()
    {
        $router = $this->getRouter();
        $outer_one = 'abc1234'; // a string that is not one we're testing
        $router->get('{one?}', [
            'uses' => function ($one = null) use (&$outer_one) {
                $outer_one = $one;

                return $one;
            },
            'where' => ['one' => '(.+)'],
        ]);

        $this->assertSame('', $router->dispatch(Request::create(''))->getContent());
        $this->assertNull($outer_one);
        // Expects: '' ($one === null)
        // Actual: '/' ($one === '/')

        $this->assertSame('foo', $router->dispatch(Request::create('/foo', 'GET'))->getContent());
        $this->assertSame('foo/bar/baz', $router->dispatch(Request::create('/foo/bar/baz', 'GET'))->getContent());
    }

    public function testRoutesDontMatchNonMatchingPathsWithLeadingOptionals()
    {
        $this->expectException(NotFoundHttpException::class);

        $router = $this->getRouter();
        $router->get('{baz?}', function ($age = 25) {
            return $age;
        });
        $this->assertSame('25', $router->dispatch(Request::create('foo/bar', 'GET'))->getContent());
    }

    public function testRoutesDontMatchNonMatchingDomain()
    {
        $this->expectException(NotFoundHttpException::class);

        $router = $this->getRouter();
        $router->get('foo/bar', ['domain' => 'api.foo.bar', function () {
            return 'hello';
        }]);
        $this->assertSame('hello', $router->dispatch(Request::create('http://api.baz.boom/foo/bar', 'GET'))->getContent());
    }

    public function testRouteDomainRegistration()
    {
        $router = $this->getRouter();
        $router->get('/foo/bar')->domain('api.foo.bar')->uses(function () {
            return 'hello';
        });
        $this->assertSame('hello', $router->dispatch(Request::create('http://api.foo.bar/foo/bar', 'GET'))->getContent());
    }

    public function testMatchesMethodAgainstRequests()
    {
        /*
         * Basic
         */
        $request = Request::create('foo/bar', 'GET');
        $route = new Route('GET', 'foo/{bar}', function () {
            //
        });
        $this->assertTrue($route->matches($request));

        $request = Request::create('foo/bar', 'GET');
        $route = new Route('GET', 'foo', function () {
            //
        });
        $this->assertFalse($route->matches($request));

        /*
         * Method checks
         */
        $request = Request::create('foo/bar', 'GET');
        $route = new Route('GET', 'foo/{bar}', function () {
            //
        });
        $this->assertTrue($route->matches($request));

        $request = Request::create('foo/bar', 'POST');
        $route = new Route('GET', 'foo', function () {
            //
        });
        $this->assertFalse($route->matches($request));

        /*
         * Domain checks
         */
        $request = Request::create('http://something.foo.com/foo/bar', 'GET');
        $route = new Route('GET', 'foo/{bar}', ['domain' => '{foo}.foo.com', function () {
            //
        }]);
        $this->assertTrue($route->matches($request));

        $request = Request::create('http://something.bar.com/foo/bar', 'GET');
        $route = new Route('GET', 'foo/{bar}', ['domain' => '{foo}.foo.com', function () {
            //
        }]);
        $this->assertFalse($route->matches($request));

        /*
         * HTTPS checks
         */
        $request = Request::create('https://foo.com/foo/bar', 'GET');
        $route = new Route('GET', 'foo/{bar}', ['https', function () {
            //
        }]);
        $this->assertTrue($route->matches($request));

        $request = Request::create('https://foo.com/foo/bar', 'GET');
        $route = new Route('GET', 'foo/{bar}', ['https', 'baz' => true, function () {
            //
        }]);
        $this->assertTrue($route->matches($request));

        $request = Request::create('http://foo.com/foo/bar', 'GET');
        $route = new Route('GET', 'foo/{bar}', ['https', function () {
            //
        }]);
        $this->assertFalse($route->matches($request));

        /*
         * HTTP checks
         */
        $request = Request::create('https://foo.com/foo/bar', 'GET');
        $route = new Route('GET', 'foo/{bar}', ['http', function () {
            //
        }]);
        $this->assertFalse($route->matches($request));

        $request = Request::create('http://foo.com/foo/bar', 'GET');
        $route = new Route('GET', 'foo/{bar}', ['http', function () {
            //
        }]);
        $this->assertTrue($route->matches($request));

        $request = Request::create('http://foo.com/foo/bar', 'GET');
        $route = new Route('GET', 'foo/{bar}', ['baz' => true, function () {
            //
        }]);
        $this->assertTrue($route->matches($request));
    }

    public function testWherePatternsProperlyFilter()
    {
        $request = Request::create('foo/123', 'GET');
        $route = new Route('GET', 'foo/{bar}', function () {
            //
        });
        $route->where('bar', '[0-9]+');
        $this->assertTrue($route->matches($request));

        $request = Request::create('foo/123abc', 'GET');
        $route = new Route('GET', 'foo/{bar}', function () {
            //
        });
        $route->where('bar', '[0-9]+');
        $this->assertFalse($route->matches($request));

        $request = Request::create('foo/123abc', 'GET');
        $route = new Route('GET', 'foo/{bar}', ['where' => ['bar' => '[0-9]+'], function () {
            //
        }]);
        $route->where('bar', '[0-9]+');
        $this->assertFalse($route->matches($request));

        $request = Request::create('foo/123', 'GET');
        $route = new Route('GET', 'foo/{bar}', ['where' => ['bar' => '123|456'], function () {
            //
        }]);
        $route->where('bar', '123|456');
        $this->assertTrue($route->matches($request));

        $request = Request::create('foo/123abc', 'GET');
        $route = new Route('GET', 'foo/{bar}', ['where' => ['bar' => '123|456'], function () {
            //
        }]);
        $route->where('bar', '123|456');
        $this->assertFalse($route->matches($request));

        /*
         * Optional
         */
        $request = Request::create('foo/123', 'GET');
        $route = new Route('GET', 'foo/{bar?}', function () {
            //
        });
        $route->where('bar', '[0-9]+');
        $this->assertTrue($route->matches($request));

        $request = Request::create('foo/123', 'GET');
        $route = new Route('GET', 'foo/{bar?}', ['where' => ['bar' => '[0-9]+'], function () {
            //
        }]);
        $route->where('bar', '[0-9]+');
        $this->assertTrue($route->matches($request));

        $request = Request::create('foo/123', 'GET');
        $route = new Route('GET', 'foo/{bar?}/{baz?}', function () {
            //
        });
        $route->where('bar', '[0-9]+');
        $this->assertTrue($route->matches($request));

        $request = Request::create('foo/123/foo', 'GET');
        $route = new Route('GET', 'foo/{bar?}/{baz?}', function () {
            //
        });
        $route->where('bar', '[0-9]+');
        $this->assertTrue($route->matches($request));

        $request = Request::create('foo/123abc', 'GET');
        $route = new Route('GET', 'foo/{bar?}', function () {
            //
        });
        $route->where('bar', '[0-9]+');
        $this->assertFalse($route->matches($request));
    }

    public function testRoutePrefixParameterParsing()
    {
        $route = new Route('GET', '/foo', ['prefix' => 'profiles/{user:username}/portfolios', 'uses' => function () {
            //
        }]);

        $this->assertSame('profiles/{user}/portfolios/foo', $route->uri());
    }

    public function testDotDoesNotMatchEverything()
    {
        $route = new Route('GET', 'images/{id}.{ext}', function () {
            //
        });

        $request1 = Request::create('images/1.png', 'GET');
        $this->assertTrue($route->matches($request1));
        $route->bind($request1);
        $this->assertSame('1', (string) $route->parameter('id'));
        $this->assertSame('png', $route->parameter('ext'));

        $request2 = Request::create('images/12.png', 'GET');
        $this->assertTrue($route->matches($request2));
        $route->bind($request2);
        $this->assertSame('12', $route->parameter('id'));
        $this->assertSame('png', $route->parameter('ext'));
    }

    public function testRouteBinding()
    {
        $router = $this->getRouter();
        $router->get('foo/{bar}', ['middleware' => SubstituteBindings::class, 'uses' => function ($name) {
            return $name;
        }]);
        $router->bind('bar', function ($value) {
            return strtoupper($value);
        });
        $this->assertSame('TAYLOR', $router->dispatch(Request::create('foo/taylor', 'GET'))->getContent());
    }

    public function testRouteClassBinding()
    {
        $router = $this->getRouter();
        $router->get('foo/{bar}', ['middleware' => SubstituteBindings::class, 'uses' => function ($name) {
            return $name;
        }]);
        $router->bind('bar', RouteBindingStub::class);
        $this->assertSame('TAYLOR', $router->dispatch(Request::create('foo/taylor', 'GET'))->getContent());
    }

    public function testRouteClassMethodBinding()
    {
        $router = $this->getRouter();
        $router->get('foo/{bar}', ['middleware' => SubstituteBindings::class, 'uses' => function ($name) {
            return $name;
        }]);
        $router->bind('bar', RouteBindingStub::class.'@find');
        $this->assertSame('dragon', $router->dispatch(Request::create('foo/Dragon', 'GET'))->getContent());
    }

    public function testMiddlewarePrioritySorting()
    {
        $middleware = [
            Placeholder1::class,
            SubstituteBindings::class,
            Placeholder2::class,
            Authenticate::class,
            ExampleMiddleware::class,
            Placeholder3::class,
        ];

        $router = $this->getRouter();

        $router->middlewarePriority = [ExampleMiddlewareContract::class, Authenticate::class, SubstituteBindings::class, Authorize::class];

        $route = $router->get('foo', ['middleware' => $middleware, 'uses' => function ($name) {
            return $name;
        }]);

        $this->assertEquals([
            Placeholder1::class,
            ExampleMiddleware::class,
            Authenticate::class,
            SubstituteBindings::class,
            Placeholder2::class,
            Placeholder3::class,
        ], $router->gatherRouteMiddleware($route));
    }

    public function testModelBinding()
    {
        $router = $this->getRouter();
        $router->get('foo/{bar}', ['middleware' => SubstituteBindings::class, 'uses' => function ($name) {
            return $name;
        }]);
        $router->model('bar', RouteModelBindingStub::class);
        $this->assertSame('TAYLOR', $router->dispatch(Request::create('foo/taylor', 'GET'))->getContent());
    }

    public function testModelBindingWithNullReturn()
    {
        $this->expectException(ModelNotFoundException::class);
        $this->expectExceptionMessage('No query results for model [Illuminate\Tests\Routing\RouteModelBindingNullStub].');

        $router = $this->getRouter();
        $router->get('foo/{bar}', ['middleware' => SubstituteBindings::class, 'uses' => function ($name) {
            return $name;
        }]);
        $router->model('bar', RouteModelBindingNullStub::class);
        $router->dispatch(Request::create('foo/taylor', 'GET'))->getContent();
    }

    public function testModelBindingWithCustomNullReturn()
    {
        $router = $this->getRouter();
        $router->get('foo/{bar}', ['middleware' => SubstituteBindings::class, 'uses' => function ($name) {
            return $name;
        }]);
        $router->model('bar', RouteModelBindingNullStub::class, function () {
            return 'missing';
        });
        $this->assertSame('missing', $router->dispatch(Request::create('foo/taylor', 'GET'))->getContent());
    }

    public function testModelBindingWithBindingClosure()
    {
        $router = $this->getRouter();
        $router->get('foo/{bar}', ['middleware' => SubstituteBindings::class, 'uses' => function ($name) {
            return $name;
        }]);
        $router->model('bar', RouteModelBindingNullStub::class, function ($value) {
            return (new RouteModelBindingClosureStub)->findAlternate($value);
        });
        $this->assertSame('tayloralt', $router->dispatch(Request::create('foo/TAYLOR', 'GET'))->getContent());
    }

    public function testModelBindingWithCompoundParameterName()
    {
        $router = $this->getRouter();
        $router->resource('foo-bar', RouteTestResourceControllerWithModelParameter::class, ['middleware' => SubstituteBindings::class]);
        $this->assertSame('12345', $router->dispatch(Request::create('foo-bar/12345', 'GET'))->getContent());
    }

    public function testModelBindingWithCompoundParameterNameAndRouteBinding()
    {
        $router = $this->getRouter();
        $router->model('foo_bar', RoutingTestUserModel::class);
        $router->resource('foo-bar', RouteTestResourceControllerWithModelParameter::class, ['middleware' => SubstituteBindings::class]);
        $this->assertSame('12345', $router->dispatch(Request::create('foo-bar/12345', 'GET'))->getContent());
    }

    public function testModelBindingThroughIOC()
    {
        $container = new Container;
        $router = new Router(new Dispatcher, $container);
        $container->singleton(Registrar::class, function () use ($router) {
            return $router;
        });
        $container->bind(CallableDispatcherContract::class, fn ($app) => new CallableDispatcher($app));
        $container->bind(RouteModelInterface::class, RouteModelBindingStub::class);
        $router->get('foo/{bar}', ['middleware' => SubstituteBindings::class, 'uses' => function ($name) {
            return $name;
        }]);
        $router->model('bar', RouteModelInterface::class);
        $this->assertSame('TAYLOR', $router->dispatch(Request::create('foo/taylor', 'GET'))->getContent());
    }

    public function testGroupMerging()
    {
        $old = ['prefix' => 'foo/bar/'];
        $this->assertEquals(['prefix' => 'foo/bar/baz', 'namespace' => null, 'where' => []], RouteGroup::merge(['prefix' => 'baz'], $old));

        $old = ['domain' => 'foo'];
        $this->assertEquals(['domain' => 'baz', 'prefix' => null, 'namespace' => null, 'where' => []], RouteGroup::merge(['domain' => 'baz'], $old));

        $old = ['as' => 'foo.'];
        $this->assertEquals(['as' => 'foo.bar', 'prefix' => null, 'namespace' => null, 'where' => []], RouteGroup::merge(['as' => 'bar'], $old));

        $old = ['where' => ['var1' => 'foo', 'var2' => 'bar']];
        $this->assertEquals(['prefix' => null, 'namespace' => null, 'where' => [
            'var1' => 'foo', 'var2' => 'baz', 'var3' => 'qux',
        ]], RouteGroup::merge(['where' => ['var2' => 'baz', 'var3' => 'qux']], $old));

        $old = [];
        $this->assertEquals(['prefix' => null, 'namespace' => null, 'where' => [
            'var1' => 'foo', 'var2' => 'bar',
        ]], RouteGroup::merge(['where' => ['var1' => 'foo', 'var2' => 'bar']], $old));
    }

    public function testRouteGrouping()
    {
        /*
         * getPrefix() method
         */
        $router = $this->getRouter();
        $router->group(['prefix' => 'foo'], function () use ($router) {
            $router->get('bar', function () {
                return 'hello';
            });
        });
        $routes = $router->getRoutes();
        $routes = $routes->getRoutes();
        $this->assertSame('foo', $routes[0]->getPrefix());
    }

    public function testRouteGroupingOutsideOfInheritedNamespace()
    {
        $router = $this->getRouter();

        $router->group(['namespace' => 'App\Http\Controllers'], function ($router) {
            $router->group(['namespace' => '\Foo\Bar'], function ($router) {
                $router->get('users', 'UsersController@index');
            });
        });

        $routes = $router->getRoutes();
        $routes = $routes->getRoutes();

        $this->assertSame(
            'Foo\Bar\UsersController@index',
            $routes[0]->getAction()['uses']
        );
    }

    public function testCurrentRouteUses()
    {
        $router = $this->getRouter();
        $router->get('foo/bar', ['as' => 'foo.bar', 'uses' => RouteTestControllerStub::class.'@index']);

        $this->assertNull($router->currentRouteAction());

        $this->assertSame('Hello World', $router->dispatch(Request::create('foo/bar', 'GET'))->getContent());
        $this->assertTrue($router->uses('*RouteTestControllerStub*'));
        $this->assertTrue($router->uses('*RouteTestControllerStub@index'));
        $this->assertTrue($router->uses(['*RouteTestControllerStub*', '*FooController*']));
        $this->assertTrue($router->uses(['*BarController*', '*FooController*', '*RouteTestControllerStub@index']));
        $this->assertTrue($router->uses(['*BarController*', '*FooController*'], '*RouteTestControllerStub*'));
        $this->assertFalse($router->uses(['*BarController*', '*FooController*']));

        $this->assertEquals($router->currentRouteAction(), RouteTestControllerStub::class.'@index');
        $this->assertTrue($router->currentRouteUses(RouteTestControllerStub::class.'@index'));
    }

    public function testRouteGroupingFromFile()
    {
        $router = $this->getRouter();
        $router->group(['prefix' => 'api'], __DIR__.'/fixtures/routes.php');

        $route = last($router->getRoutes()->get());
        $request = Request::create('api/users', 'GET');

        $this->assertTrue($route->matches($request));
        $this->assertSame('all-users', $route->bind($request)->run($request));
    }

    public function testRouteGroupingWithAs()
    {
        $router = $this->getRouter();
        $router->group(['prefix' => 'foo', 'as' => 'Foo::'], function () use ($router) {
            $router->get('bar', ['as' => 'bar', function () {
                return 'hello';
            }]);
        });
        $routes = $router->getRoutes();
        $route = $routes->getByName('Foo::bar');
        $this->assertSame('foo/bar', $route->uri());
    }

    public function testNestedRouteGroupingWithAs()
    {
        /*
         * nested with all layers present
         */
        $router = $this->getRouter();
        $router->group(['prefix' => 'foo', 'as' => 'Foo::'], function () use ($router) {
            $router->group(['prefix' => 'bar', 'as' => 'Bar::'], function () use ($router) {
                $router->get('baz', ['as' => 'baz', function () {
                    return 'hello';
                }]);
            });
        });
        $routes = $router->getRoutes();
        $route = $routes->getByName('Foo::Bar::baz');
        $this->assertSame('foo/bar/baz', $route->uri());

        /*
         * nested with layer skipped
         */
        $router = $this->getRouter();
        $router->group(['prefix' => 'foo', 'as' => 'Foo::'], function () use ($router) {
            $router->group(['prefix' => 'bar'], function () use ($router) {
                $router->prefix('foz')->get('baz', ['as' => 'baz', function () {
                    return 'hello';
                }]);
            });
        });
        $routes = $router->getRoutes();
        $route = $routes->getByName('Foo::baz');
        $this->assertSame('foz/foo/bar/baz', $route->uri());
    }

    public function testNestedRouteGroupingPrefixing()
    {
        /*
         * nested with layer skipped
         */
        $router = $this->getRouter();
        $router->group(['prefix' => 'foo', 'as' => 'Foo::'], function () use ($router) {
            $router->prefix('bar')->get('baz', ['as' => 'baz', function () {
                return 'hello';
            }]);
        });
        $routes = $router->getRoutes();
        $route = $routes->getByName('Foo::baz');
        $this->assertSame('bar/foo', $route->getAction('prefix'));
    }

    public function testRouteMiddlewareMergeWithMiddlewareAttributesAsStrings()
    {
        $router = $this->getRouter();
        $router->group(['prefix' => 'foo', 'middleware' => 'boo:foo'], function () use ($router) {
            $router->get('bar', function () {
                return 'hello';
            })->middleware('baz:gaz');
        });
        $routes = $router->getRoutes()->getRoutes();
        $route = $routes[0];
        $this->assertEquals(
            ['boo:foo', 'baz:gaz'],
            $route->middleware()
        );
    }

    public function testRoutePrefixing()
    {
        /*
         * Prefix route
         */
        $router = $this->getRouter();
        $router->get('foo/bar', function () {
            return 'hello';
        });
        $routes = $router->getRoutes();
        $routes = $routes->getRoutes();
        $routes[0]->prefix('prefix');
        $this->assertSame('prefix/foo/bar', $routes[0]->uri());

        /*
         * Use empty prefix
         */
        $router = $this->getRouter();
        $router->get('foo/bar', function () {
            return 'hello';
        });
        $routes = $router->getRoutes();
        $routes = $routes->getRoutes();
        $routes[0]->prefix('/');
        $this->assertSame('foo/bar', $routes[0]->uri());

        /*
         * Prefix homepage
         */
        $router = $this->getRouter();
        $router->get('/', function () {
            return 'hello';
        });
        $routes = $router->getRoutes();
        $routes = $routes->getRoutes();
        $routes[0]->prefix('prefix');
        $this->assertSame('prefix', $routes[0]->uri());

        /*
         * Prefix homepage with empty prefix
         */
        $router = $this->getRouter();
        $router->get('/', function () {
            return 'hello';
        });
        $routes = $router->getRoutes();
        $routes = $routes->getRoutes();
        $routes[0]->prefix('/');
        $this->assertSame('/', $routes[0]->uri());
    }

    public function testRoutePreservingOriginalParametersState()
    {
        $router = $this->getRouter();
        $router->bind('bar', function ($value) {
            return strlen($value);
        });
        $router->get('foo/{bar}', [
            'middleware' => SubstituteBindings::class,
            'uses' => function ($bar) use ($router) {
                $route = $router->getCurrentRoute();

                $this->assertSame('taylor', $route->originalParameter('bar'));
                $this->assertSame('default', $route->originalParameter('unexisting', 'default'));
                $this->assertEquals(['bar' => 'taylor'], $route->originalParameters());

                return $bar;
            },
        ]);

        $this->assertEquals(6, $router->dispatch(Request::create('foo/taylor', 'GET'))->getContent());
    }

    public function testMergingControllerUses()
    {
        $router = $this->getRouter();
        $router->group(['namespace' => 'Namespace'], function () use ($router) {
            $router->get('foo/bar', 'Controller@action');
        });
        $routes = $router->getRoutes()->getRoutes();
        $action = $routes[0]->getAction();

        $this->assertSame('Namespace\\Controller@action', $action['controller']);

        $router = $this->getRouter();
        $router->group(['namespace' => 'Namespace'], function () use ($router) {
            $router->group(['namespace' => 'Nested'], function () use ($router) {
                $router->get('foo/bar', 'Controller@action');
            });
        });
        $routes = $router->getRoutes()->getRoutes();
        $action = $routes[0]->getAction();

        $this->assertSame('Namespace\\Nested\\Controller@action', $action['controller']);

        $router = $this->getRouter();
        $router->group(['prefix' => 'baz'], function () use ($router) {
            $router->group(['namespace' => 'Namespace'], function () use ($router) {
                $router->get('foo/bar', 'Controller@action');
            });
        });
        $routes = $router->getRoutes()->getRoutes();
        $action = $routes[0]->getAction();

        $this->assertSame('Namespace\\Controller@action', $action['controller']);
    }

    public function testInvalidActionException()
    {
        $this->expectException(UnexpectedValueException::class);
        $this->expectExceptionMessage('Invalid route action: [Illuminate\Tests\Routing\RouteTestControllerStub].');

        $router = $this->getRouter();
        $router->get('/', ['uses' => RouteTestControllerStub::class]);

        $router->dispatch(Request::create('/'));
    }

    public function testShallowResourceRouting()
    {
        $router = $this->getRouter();
        $router->resource('foo.bar', 'FooController', ['shallow' => true]);
        $routes = $router->getRoutes();
        $routes = $routes->getRoutes();

        $this->assertSame('foo/{foo}/bar', $routes[0]->uri());
        $this->assertSame('foo/{foo}/bar/create', $routes[1]->uri());
        $this->assertSame('foo/{foo}/bar', $routes[2]->uri());

        $this->assertSame('bar/{bar}', $routes[3]->uri());
        $this->assertSame('bar/{bar}/edit', $routes[4]->uri());
        $this->assertSame('bar/{bar}', $routes[5]->uri());
        $this->assertSame('bar/{bar}', $routes[6]->uri());

        $router = $this->getRouter();
        $router->resource('foo', 'FooController');
        $router->resource('foo.bar.baz', 'FooController', ['shallow' => true]);
        $routes = $router->getRoutes();
        $routes = $routes->getRoutes();

        $this->assertSame('foo', $routes[0]->uri());
        $this->assertSame('foo/create', $routes[1]->uri());
        $this->assertSame('foo', $routes[2]->uri());
        $this->assertSame('foo/{foo}', $routes[3]->uri());
        $this->assertSame('foo/{foo}/edit', $routes[4]->uri());
        $this->assertSame('foo/{foo}', $routes[5]->uri());
        $this->assertSame('foo/{foo}', $routes[6]->uri());

        $this->assertSame('foo/{foo}/bar/{bar}/baz', $routes[7]->uri());
        $this->assertSame('foo/{foo}/bar/{bar}/baz/create', $routes[8]->uri());
        $this->assertSame('foo/{foo}/bar/{bar}/baz', $routes[9]->uri());
    }

    public function testResourceRouting()
    {
        $router = $this->getRouter();
        $router->resource('foo', 'FooController');
        $routes = $router->getRoutes();
        $this->assertCount(7, $routes);

        $router = $this->getRouter();
        $router->resource('foo', 'FooController', ['only' => ['update']]);
        $routes = $router->getRoutes();

        $this->assertCount(1, $routes);

        $router = $this->getRouter();
        $router->resource('foo', 'FooController', ['only' => ['show', 'destroy']]);
        $routes = $router->getRoutes();

        $this->assertCount(2, $routes);

        $router = $this->getRouter();
        $router->resource('foo', 'FooController', ['except' => ['show', 'destroy']]);
        $routes = $router->getRoutes();

        $this->assertCount(5, $routes);

        $router = $this->getRouter();
        $router->resource('foo-bars', 'FooController', ['only' => ['show']]);
        $routes = $router->getRoutes();
        $routes = $routes->getRoutes();

        $this->assertSame('foo-bars/{foo_bar}', $routes[0]->uri());

        $router = $this->getRouter();
        $router->resource('foo-bar.foo-baz', 'FooController', ['only' => ['show']]);
        $routes = $router->getRoutes();
        $routes = $routes->getRoutes();

        $this->assertSame('foo-bar/{foo_bar}/foo-baz/{foo_baz}', $routes[0]->uri());

        $router = $this->getRouter();
        $router->resource('foo-bars', 'FooController', ['only' => ['show'], 'as' => 'prefix']);
        $routes = $router->getRoutes();
        $routes = $routes->getRoutes();

        $this->assertSame('foo-bars/{foo_bar}', $routes[0]->uri());
        $this->assertSame('prefix.foo-bars.show', $routes[0]->getName());

        ResourceRegistrar::verbs([
            'create' => 'ajouter',
            'edit' => 'modifier',
        ]);
        $router = $this->getRouter();
        $router->resource('foo', 'FooController');
        $routes = $router->getRoutes();

        $this->assertSame('foo/ajouter', $routes->getByName('foo.create')->uri());
        $this->assertSame('foo/{foo}/modifier', $routes->getByName('foo.edit')->uri());
    }

    public function testResourceRoutingParameters()
    {
        ResourceRegistrar::singularParameters();

        $router = $this->getRouter();
        $router->resource('foos', 'FooController');
        $router->resource('foos.bars', 'FooController');
        $routes = $router->getRoutes();
        $routes = $routes->getRoutes();

        $this->assertSame('foos/{foo}', $routes[3]->uri());
        $this->assertSame('foos/{foo}/bars/{bar}', $routes[10]->uri());

        ResourceRegistrar::setParameters(['foos' => 'oof', 'bazs' => 'b']);

        $router = $this->getRouter();
        $router->resource('bars.foos.bazs', 'FooController');
        $routes = $router->getRoutes();
        $routes = $routes->getRoutes();

        $this->assertSame('bars/{bar}/foos/{oof}/bazs/{b}', $routes[3]->uri());

        ResourceRegistrar::setParameters();
        ResourceRegistrar::singularParameters(false);

        $router = $this->getRouter();
        $router->resource('foos', 'FooController', ['parameters' => 'singular']);
        $router->resource('foos.bars', 'FooController')->parameters('singular');
        $routes = $router->getRoutes();
        $routes = $routes->getRoutes();

        $this->assertSame('foos/{foo}', $routes[3]->uri());
        $this->assertSame('foos/{foo}/bars/{bar}', $routes[10]->uri());

        $router = $this->getRouter();
        $router->resource('foos.bars', 'FooController', ['parameters' => ['foos' => 'foo', 'bars' => 'bar']]);
        $routes = $router->getRoutes();
        $routes = $routes->getRoutes();

        $this->assertSame('foos/{foo}/bars/{bar}', $routes[3]->uri());

        $router = $this->getRouter();
        $router->resource('foos.bars', 'FooController')->parameter('foos', 'foo')->parameter('bars', 'bar');
        $routes = $router->getRoutes();
        $routes = $routes->getRoutes();

        $this->assertSame('foos/{foo}/bars/{bar}', $routes[3]->uri());
    }

    public function testResourceRouteNaming()
    {
        $router = $this->getRouter();
        $router->resource('foo', 'FooController');

        $this->assertTrue($router->getRoutes()->hasNamedRoute('foo.index'));
        $this->assertTrue($router->getRoutes()->hasNamedRoute('foo.show'));
        $this->assertTrue($router->getRoutes()->hasNamedRoute('foo.create'));
        $this->assertTrue($router->getRoutes()->hasNamedRoute('foo.store'));
        $this->assertTrue($router->getRoutes()->hasNamedRoute('foo.edit'));
        $this->assertTrue($router->getRoutes()->hasNamedRoute('foo.update'));
        $this->assertTrue($router->getRoutes()->hasNamedRoute('foo.destroy'));

        $router = $this->getRouter();
        $router->resource('foo.bar', 'FooController');

        $this->assertTrue($router->getRoutes()->hasNamedRoute('foo.bar.index'));
        $this->assertTrue($router->getRoutes()->hasNamedRoute('foo.bar.show'));
        $this->assertTrue($router->getRoutes()->hasNamedRoute('foo.bar.create'));
        $this->assertTrue($router->getRoutes()->hasNamedRoute('foo.bar.store'));
        $this->assertTrue($router->getRoutes()->hasNamedRoute('foo.bar.edit'));
        $this->assertTrue($router->getRoutes()->hasNamedRoute('foo.bar.update'));
        $this->assertTrue($router->getRoutes()->hasNamedRoute('foo.bar.destroy'));

        $router = $this->getRouter();
        $router->resource('prefix/foo.bar', 'FooController');

        $this->assertTrue($router->getRoutes()->hasNamedRoute('foo.bar.index'));
        $this->assertTrue($router->getRoutes()->hasNamedRoute('foo.bar.show'));
        $this->assertTrue($router->getRoutes()->hasNamedRoute('foo.bar.create'));
        $this->assertTrue($router->getRoutes()->hasNamedRoute('foo.bar.store'));
        $this->assertTrue($router->getRoutes()->hasNamedRoute('foo.bar.edit'));
        $this->assertTrue($router->getRoutes()->hasNamedRoute('foo.bar.update'));
        $this->assertTrue($router->getRoutes()->hasNamedRoute('foo.bar.destroy'));

        $router = $this->getRouter();
        $router->resource('foo', 'FooController', ['names' => [
            'index' => 'foo',
            'show' => 'bar',
        ]]);

        $this->assertTrue($router->getRoutes()->hasNamedRoute('foo'));
        $this->assertTrue($router->getRoutes()->hasNamedRoute('bar'));

        $router = $this->getRouter();
        $router->resource('foo', 'FooController', ['names' => 'bar']);

        $this->assertTrue($router->getRoutes()->hasNamedRoute('bar.index'));
        $this->assertTrue($router->getRoutes()->hasNamedRoute('bar.show'));
        $this->assertTrue($router->getRoutes()->hasNamedRoute('bar.create'));
        $this->assertTrue($router->getRoutes()->hasNamedRoute('bar.store'));
        $this->assertTrue($router->getRoutes()->hasNamedRoute('bar.edit'));
        $this->assertTrue($router->getRoutes()->hasNamedRoute('bar.update'));
        $this->assertTrue($router->getRoutes()->hasNamedRoute('bar.destroy'));
    }

    public function testRouterFiresRoutedEvent()
    {
        $container = new Container;
        $router = new Router(new Dispatcher, $container);
        $container->singleton(Registrar::class, function () use ($router) {
            return $router;
        });
        $router->get('foo/bar', function () {
            return '';
        });
        $container->bind(CallableDispatcherContract::class, fn ($app) => new CallableDispatcher($app));

        $request = Request::create('http://foo.com/foo/bar', 'GET');
        $route = new Route('GET', 'foo/bar', ['http', function () {
            //
        }]);

        $_SERVER['__router.request'] = null;
        $_SERVER['__router.route'] = null;

        $router->matched(function ($event) {
            $_SERVER['__router.request'] = $event->request;
            $_SERVER['__router.route'] = $event->route;
        });

        $router->dispatchToRoute($request);

        $this->assertInstanceOf(Request::class, $_SERVER['__router.request']);
        $this->assertEquals($_SERVER['__router.request'], $request);
        unset($_SERVER['__router.request']);

        $this->assertInstanceOf(Route::class, $_SERVER['__router.route']);
        $this->assertEquals($_SERVER['__router.route']->uri(), $route->uri());
        unset($_SERVER['__router.route']);
    }

    public function testRouterFiresRouteMatchingEvent()
    {
        $container = new Container;
        $router = new Router($events = new Dispatcher, $container);
        $container->singleton(Registrar::class, function () use ($router) {
            return $router;
        });
        $container->bind(CallableDispatcherContract::class, fn ($app) => new CallableDispatcher($app));
        $router->get('foo/bar', function () {
            return '';
        });

        $request = Request::create('http://foo.com/foo/bar', 'GET');

        $_SERVER['__router.request'] = null;

        $events->listen(Routing::class, function ($event) {
            $_SERVER['__router.request'] = $event->request;
        });

        $router->dispatchToRoute($request);

        $this->assertInstanceOf(Request::class, $_SERVER['__router.request']);
        $this->assertEquals($_SERVER['__router.request'], $request);
        unset($_SERVER['__router.request']);
    }

    public function testRouterPatternSetting()
    {
        $router = $this->getRouter();
        $router->pattern('test', 'pattern');
        $this->assertEquals(['test' => 'pattern'], $router->getPatterns());

        $router = $this->getRouter();
        $router->patterns(['test' => 'pattern', 'test2' => 'pattern2']);
        $this->assertEquals(['test' => 'pattern', 'test2' => 'pattern2'], $router->getPatterns());
    }

    public function testControllerRouting()
    {
        unset(
            $_SERVER['route.test.controller.middleware'], $_SERVER['route.test.controller.except.middleware'],
            $_SERVER['route.test.controller.middleware.class'],
            $_SERVER['route.test.controller.middleware.parameters.one'], $_SERVER['route.test.controller.middleware.parameters.two']
        );

        $router = $this->getRouter();

        $router->get('foo/bar', RouteTestControllerStub::class.'@index');

        $this->assertSame('Hello World', $router->dispatch(Request::create('foo/bar', 'GET'))->getContent());
        $this->assertTrue($_SERVER['route.test.controller.middleware']);
        $this->assertEquals(Response::class, $_SERVER['route.test.controller.middleware.class']);
        $this->assertEquals(0, $_SERVER['route.test.controller.middleware.parameters.one']);
        $this->assertEquals(['foo', 'bar'], $_SERVER['route.test.controller.middleware.parameters.two']);
        $this->assertFalse(isset($_SERVER['route.test.controller.except.middleware']));
    }

    public function testControllerRoutingArrayCallable()
    {
        unset(
            $_SERVER['route.test.controller.middleware'], $_SERVER['route.test.controller.except.middleware'],
            $_SERVER['route.test.controller.middleware.class'],
            $_SERVER['route.test.controller.middleware.parameters.one'], $_SERVER['route.test.controller.middleware.parameters.two']
        );

        $router = $this->getRouter();

        $router->get('foo/bar', [RouteTestControllerStub::class, 'index']);

        $this->assertSame('Hello World', $router->dispatch(Request::create('foo/bar', 'GET'))->getContent());
        $this->assertTrue($_SERVER['route.test.controller.middleware']);
        $this->assertEquals(Response::class, $_SERVER['route.test.controller.middleware.class']);
        $this->assertEquals(0, $_SERVER['route.test.controller.middleware.parameters.one']);
        $this->assertEquals(['foo', 'bar'], $_SERVER['route.test.controller.middleware.parameters.two']);
        $this->assertFalse(isset($_SERVER['route.test.controller.except.middleware']));
        $action = $router->getRoutes()->getRoutes()[0]->getAction()['controller'];
        $this->assertEquals(RouteTestControllerStub::class.'@index', $action);
    }

    public function testCallableControllerRouting()
    {
        $router = $this->getRouter();

        $router->get('foo/bar', RouteTestControllerCallableStub::class.'@bar');
        $router->get('foo/baz', RouteTestControllerCallableStub::class.'@baz');

        $this->assertSame('bar', $router->dispatch(Request::create('foo/bar', 'GET'))->getContent());
        $this->assertSame('baz', $router->dispatch(Request::create('foo/baz', 'GET'))->getContent());
    }

    public function testControllerMiddlewareGroups()
    {
        unset(
            $_SERVER['route.test.controller.middleware'],
            $_SERVER['route.test.controller.middleware.class']
        );

        $router = $this->getRouter();

        $router->middlewareGroup('web', [
            RouteTestControllerMiddleware::class,
            RouteTestControllerMiddlewareTwo::class,
        ]);

        $router->get('foo/bar', RouteTestControllerMiddlewareGroupStub::class.'@index');

        $this->assertSame('caught', $router->dispatch(Request::create('foo/bar', 'GET'))->getContent());
        $this->assertTrue($_SERVER['route.test.controller.middleware']);
        $this->assertEquals(Response::class, $_SERVER['route.test.controller.middleware.class']);
    }

    public function testImplicitBindings()
    {
        $router = $this->getRouter();

        $router->get('foo/{bar}', [
            'middleware' => SubstituteBindings::class,
            'uses' => function (RoutingTestUserModel $bar) {
                $this->assertInstanceOf(RoutingTestUserModel::class, $bar);

                return $bar->value;
            },
        ]);

        $this->assertSame('taylor', $router->dispatch(Request::create('foo/taylor', 'GET'))->getContent());
    }

    public function testImplicitBindingsWhereScopedBindingsArePrevented()
    {
        $router = $this->getRouter();

        $router->get('foo/{test_team}/{user:id}', [
            'middleware' => SubstituteBindings::class,
            'uses' => function (RoutingTestTeamWithoutUserModel $testTeam, RoutingTestUserModel $user) {
                $this->assertInstanceOf(RoutingTestTeamWithoutUserModel::class, $testTeam);
                $this->assertInstanceOf(RoutingTestUserModel::class, $user);

                return $testTeam->value.'|'.$user->value;
            },
        ])->withoutScopedBindings();

        $this->assertSame('1|4', $router->dispatch(Request::create('foo/1/4', 'GET'))->getContent());
    }

    public function testParentChildImplicitBindings()
    {
        $router = $this->getRouter();

        $router->get('foo/{user}/{post:slug}', [
            'middleware' => SubstituteBindings::class,
            'uses' => function (RoutingTestUserModel $user, RoutingTestPostModel $post) {
                $this->assertInstanceOf(RoutingTestUserModel::class, $user);
                $this->assertInstanceOf(RoutingTestPostModel::class, $post);

                return $user->value.'|'.$post->value;
            },
        ]);

        $this->assertSame('1|test-slug', $router->dispatch(Request::create('foo/1/test-slug', 'GET'))->getContent());
    }

    public function testParentChildImplicitBindingsWhereOnlySomeParametersAreScoped()
    {
        $router = $this->getRouter();
        $action = function (RoutingTestTeamModel $team, RoutingTestUserModel $user, RoutingTestPostModel $post) {
            $this->assertInstanceOf(RoutingTestTeamModel::class, $team);
            $this->assertInstanceOf(RoutingTestUserModel::class, $user);
            $this->assertInstanceOf(RoutingTestPostModel::class, $post);

            return $team->value.'|'.$user->value.'|'.$post->value;
        };

        $router->get('foo/{team}/{user:slug}/{post}', [
            'middleware' => SubstituteBindings::class,
            'uses' => $action,
        ]);
        $this->assertSame('1|test-slug|2', $router->dispatch(Request::create('foo/1/test-slug/2', 'GET'))->getContent());

        $router->get('foo/{team}/{user}/{post:id}', [
            'middleware' => SubstituteBindings::class,
            'uses' => $action,
        ]);
        $this->assertSame('2|another-test-slug|3', $router->dispatch(Request::create('foo/2/another-test-slug/3', 'GET'))->getContent());
    }

    public function testApiResourceScopingWhenChildDoesNotBelongToParent()
    {
        ResourceRegistrar::singularParameters();
        $router = $this->getRouter();
        $router->apiResource(
            'teams.users',
            RouteTestNestedResourceControllerWithMissingUser::class,
            ['only' => ['show']],
        )
            ->middleware(SubstituteBindings::class)
            ->scoped();

        $this->expectException(ModelNotFoundException::class);

        $router->dispatch(Request::create('teams/1/users/2', 'GET'));
    }

    public function testParentChildImplicitBindingsProperlyCamelCased()
    {
        $router = $this->getRouter();

        $router->get('foo/{user}/{test_team:id}', [
            'middleware' => SubstituteBindings::class,
            'uses' => function (RoutingTestUserModel $user, RoutingTestTeamModel $testTeam) {
                $this->assertInstanceOf(RoutingTestUserModel::class, $user);
                $this->assertInstanceOf(RoutingTestTeamModel::class, $testTeam);

                return $user->value.'|'.$testTeam->value;
            },
        ]);

        $this->assertSame('1|4', $router->dispatch(Request::create('foo/1/4', 'GET'))->getContent());
    }

    public function testImplicitBindingsWithOptionalParameterWithExistingKeyInUri()
    {
        $router = $this->getRouter();
        $router->get('foo/{bar?}', [
            'middleware' => SubstituteBindings::class,
            'uses' => function (RoutingTestUserModel $bar = null) {
                $this->assertInstanceOf(RoutingTestUserModel::class, $bar);

                return $bar->value;
            },
        ]);
        $this->assertSame('taylor', $router->dispatch(Request::create('foo/taylor', 'GET'))->getContent());
    }

    public function testImplicitBindingsWithMissingModelHandledByMissing()
    {
        $router = $this->getRouter();
        $router->get('foo/{bar}', [
            'middleware' => SubstituteBindings::class,
            'uses' => function (RouteModelBindingNullStub $bar = null) {
                $this->assertInstanceOf(RouteModelBindingNullStub::class, $bar);

                return $bar->first();
            },
        ])->missing(function () {
            return new RedirectResponse('/', 302);
        });

        $request = Request::create('foo/taylor', 'GET');

        $response = $router->dispatch($request);
        $this->assertTrue($response->isRedirect('/'));
        $this->assertEquals(302, $response->getStatusCode());
    }

    public function testImplicitBindingsWithOptionalParameterWithNoKeyInUri()
    {
        $router = $this->getRouter();
        $router->get('foo/{bar?}', [
            'middleware' => SubstituteBindings::class,
            'uses' => function (RoutingTestUserModel $bar = null) {
                $this->assertNull($bar);
            },
        ]);
        $router->dispatch(Request::create('foo', 'GET'))->getContent();
    }

    public function testImplicitBindingsWithOptionalParameterWithNonExistingKeyInUri()
    {
        $this->expectException(ModelNotFoundException::class);

        $router = $this->getRouter();
        $router->get('foo/{bar?}', [
            'middleware' => SubstituteBindings::class,
            'uses' => function (RoutingTestNonExistingUserModel $bar = null) {
                $this->fail('ModelNotFoundException was expected.');
            },
        ]);
        $router->dispatch(Request::create('foo/nonexisting', 'GET'))->getContent();
    }

    public function testImplicitBindingThroughIOC()
    {
        $container = new Container;
        $router = new Router(new Dispatcher, $container);
        $container->singleton(Registrar::class, function () use ($router) {
            return $router;
        });
        $container->bind(CallableDispatcherContract::class, fn ($app) => new CallableDispatcher($app));

        $container->bind(RoutingTestUserModel::class, RoutingTestExtendedUserModel::class);
        $router->get('foo/{bar}', [
            'middleware' => SubstituteBindings::class,
            'uses' => function (RoutingTestUserModel $bar) {
                $this->assertInstanceOf(RoutingTestExtendedUserModel::class, $bar);
            },
        ]);
        $router->dispatch(Request::create('foo/baz', 'GET'))->getContent();
    }

    public function testDispatchingCallableActionClasses()
    {
        $router = $this->getRouter();
        $router->get('foo/bar', ActionStub::class);

        $this->assertSame('hello', $router->dispatch(Request::create('foo/bar', 'GET'))->getContent());

        $router->get('foo/bar2', [
            'uses' => ActionStub::class,
        ]);

        $this->assertSame('hello', $router->dispatch(Request::create('foo/bar2', 'GET'))->getContent());
    }

    public function testResponseIsReturned()
    {
        $router = $this->getRouter();
        $router->get('foo/bar', function () {
            return 'hello';
        });

        $response = $router->dispatch(Request::create('foo/bar', 'GET'));
        $this->assertInstanceOf(Response::class, $response);
        $this->assertNotInstanceOf(JsonResponse::class, $response);
    }

    public function testRouteFlushController()
    {
        $container = new Container;
        $router = $this->getRouter();

        $router->get('count', ActionCountStub::class);
        $request = Request::create('count', 'GET');

        $response = $router->dispatch($request);
        $this->assertSame(1, $response->original['invokedCount']);
        $this->assertSame(1, $response->original['middlewareInvokedCount']);

        $response = $router->dispatch($request);
        $this->assertSame(2, $response->original['invokedCount']);
        $this->assertSame(2, $response->original['middlewareInvokedCount']);

        $request->route()->flushController();
        $response = $router->dispatch($request);
        $this->assertSame(1, $response->original['invokedCount']);
        $this->assertSame(1, $response->original['middlewareInvokedCount']);
    }

    public function testJsonResponseIsReturned()
    {
        $router = $this->getRouter();
        $router->get('foo/bar', function () {
            return ['foo', 'bar'];
        });

        $response = $router->dispatch(Request::create('foo/bar', 'GET'));
        $this->assertNotInstanceOf(Response::class, $response);
        $this->assertInstanceOf(JsonResponse::class, $response);
    }

    public function testRouteFlushController()
    {
        $container = new Container;
        $router = $this->getRouter();

        $router->get('count', ActionCountStub::class);
        $request = Request::create('count', 'GET');

        $response = $router->dispatch($request);
        $this->assertSame(1, (int) $response->getContent());

        $response = $router->dispatch($request);
        $this->assertSame(2, (int) $response->getContent());

        $request->route()->flushController();
        $response = $router->dispatch($request);
        $this->assertSame(1, (int) $response->getContent());
    }

    public function testRouteRedirect()
    {
        $container = new Container;
        $router = new Router(new Dispatcher, $container);
        $container->singleton(Registrar::class, function () use ($router) {
            return $router;
        });
        $request = Request::create('contact_us', 'GET');
        $container->singleton(Request::class, function () use ($request) {
            return $request;
        });
        $urlGenerator = new UrlGenerator(new RouteCollection, $request);
        $container->singleton(UrlGenerator::class, function () use ($urlGenerator) {
            return $urlGenerator;
        });
        $router->get('contact_us', function () {
            throw new Exception('Route should not be reachable.');
        });
        $router->redirect('contact_us', 'contact');

        $response = $router->dispatch($request);
        $this->assertTrue($response->isRedirect('contact'));
        $this->assertEquals(302, $response->getStatusCode());
    }

    public function testRouteRedirectRetainsExistingStartingForwardSlash()
    {
        $container = new Container;
        $router = new Router(new Dispatcher, $container);
        $container->singleton(Registrar::class, function () use ($router) {
            return $router;
        });
        $request = Request::create('contact_us', 'GET');
        $container->singleton(Request::class, function () use ($request) {
            return $request;
        });
        $urlGenerator = new UrlGenerator(new RouteCollection, $request);
        $container->singleton(UrlGenerator::class, function () use ($urlGenerator) {
            return $urlGenerator;
        });
        $router->get('contact_us', function () {
            throw new Exception('Route should not be reachable.');
        });
        $router->redirect('contact_us', '/contact');

        $response = $router->dispatch($request);
        $this->assertTrue($response->isRedirect('/contact'));
        $this->assertEquals(302, $response->getStatusCode());
    }

    public function testRouteRedirectStripsMissingStartingForwardSlash()
    {
        $container = new Container;
        $router = new Router(new Dispatcher, $container);
        $container->singleton(Registrar::class, function () use ($router) {
            return $router;
        });
        $request = Request::create('contact_us', 'GET');
        $container->singleton(Request::class, function () use ($request) {
            return $request;
        });
        $urlGenerator = new UrlGenerator(new RouteCollection, $request);
        $container->singleton(UrlGenerator::class, function () use ($urlGenerator) {
            return $urlGenerator;
        });
        $router->get('contact_us', function () {
            throw new Exception('Route should not be reachable.');
        });
        $router->redirect('contact_us', 'contact');

        $response = $router->dispatch($request);
        $this->assertTrue($response->isRedirect('contact'));
        $this->assertEquals(302, $response->getStatusCode());
    }

    public function testRouteRedirectExceptionWhenMissingExpectedParameters()
    {
        $this->expectException(UrlGenerationException::class);
        $this->expectExceptionMessage('Missing required parameter for [Route: laravel_route_redirect_destination] [URI: users/{user}] [Missing parameter: user].');

        $container = new Container;
        $router = new Router(new Dispatcher, $container);
        $container->singleton(Registrar::class, function () use ($router) {
            return $router;
        });
        $request = Request::create('users', 'GET');
        $container->singleton(Request::class, function () use ($request) {
            return $request;
        });
        $urlGenerator = new UrlGenerator(new RouteCollection, $request);
        $container->singleton(UrlGenerator::class, function () use ($urlGenerator) {
            return $urlGenerator;
        });
        $router->get('users', function () {
            throw new Exception('Route should not be reachable.');
        });
        $router->redirect('users', 'users/{user}');

        $router->dispatch($request);
    }

    public function testRouteRedirectWithCustomStatus()
    {
        $container = new Container;
        $router = new Router(new Dispatcher, $container);
        $container->singleton(Registrar::class, function () use ($router) {
            return $router;
        });
        $request = Request::create('contact_us', 'GET');
        $container->singleton(Request::class, function () use ($request) {
            return $request;
        });
        $urlGenerator = new UrlGenerator(new RouteCollection, $request);
        $container->singleton(UrlGenerator::class, function () use ($urlGenerator) {
            return $urlGenerator;
        });
        $router->get('contact_us', function () {
            throw new Exception('Route should not be reachable.');
        });
        $router->redirect('contact_us', 'contact', 301);

        $response = $router->dispatch($request);
        $this->assertTrue($response->isRedirect('contact'));
        $this->assertEquals(301, $response->getStatusCode());
    }

    public function testRoutePermanentRedirect()
    {
        $container = new Container;
        $router = new Router(new Dispatcher, $container);
        $container->singleton(Registrar::class, function () use ($router) {
            return $router;
        });
        $request = Request::create('contact_us', 'GET');
        $container->singleton(Request::class, function () use ($request) {
            return $request;
        });
        $urlGenerator = new UrlGenerator(new RouteCollection, $request);
        $container->singleton(UrlGenerator::class, function () use ($urlGenerator) {
            return $urlGenerator;
        });
        $router->get('contact_us', function () {
            throw new Exception('Route should not be reachable.');
        });
        $router->permanentRedirect('contact_us', 'contact');

        $response = $router->dispatch($request);
        $this->assertTrue($response->isRedirect('contact'));
        $this->assertEquals(301, $response->getStatusCode());
    }

    public function testRouteCanMiddlewareCanBeAssigned()
    {
        $route = new Route(['GET'], '/', []);
        $route->middleware(['foo'])->can('create', Route::class);

        $this->assertEquals([
            'foo',
            'can:create,Illuminate\Routing\Route',
        ], $route->middleware());

        $route = new Route(['GET'], '/', []);
        $route->can('create');

        $this->assertEquals([
            'can:create',
        ], $route->middleware());
    }

    protected function getRouter()
    {
        $container = new Container;

        $router = new Router(new Dispatcher, $container);

        $container->singleton(Registrar::class, function () use ($router) {
            return $router;
        });

        $container->bind(ControllerDispatcherContract::class, fn ($app) => new ControllerDispatcher($app));
        $container->bind(CallableDispatcherContract::class, fn ($app) => new CallableDispatcher($app));

        return $router;
    }
}

class RouteTestControllerStub extends Controller
{
    public function __construct()
    {
        $this->middleware(RouteTestControllerMiddleware::class);
        $this->middleware(RouteTestControllerParameterizedMiddlewareOne::class.':0');
        $this->middleware(RouteTestControllerParameterizedMiddlewareTwo::class.':foo,bar');
        $this->middleware(RouteTestControllerExceptMiddleware::class, ['except' => 'index']);
    }

    public function index()
    {
        return 'Hello World';
    }
}

class RouteTestControllerCallableStub extends Controller
{
    public function __call($method, $arguments = [])
    {
        return $method;
    }
}

class RouteTestControllerMiddlewareGroupStub extends Controller
{
    public function __construct()
    {
        $this->middleware('web');
    }

    public function index()
    {
        return 'Hello World';
    }
}

class RouteTestControllerWithParameterStub extends Controller
{
    public function returnParameter($bar = '')
    {
        return $bar;
    }
}

class RouteTestAnotherControllerWithParameterStub extends Controller
{
    public function callAction($method, $parameters)
    {
        $_SERVER['__test.controller_callAction_parameters'] = $parameters;
    }

    public function oneArgument($one)
    {
        //
    }

    public function twoArguments($one, $two)
    {
        //
    }

    public function differentArgumentNames($bar, $baz)
    {
        //
    }

    public function reversedArguments($two, $one)
    {
        //
    }

    public function withModels(Request $request, RoutingTestUserModel $user, $defaultNull = null, RoutingTestTeamModel $team = null)
    {
        //
    }
}

class RouteTestResourceControllerWithModelParameter extends Controller
{
    public function show(RoutingTestUserModel $fooBar)
    {
        return $fooBar->value;
    }
}

class RouteTestNestedResourceControllerWithMissingUser extends Controller
{
    public function show(RoutingTestTeamWithoutUserModel $team, RoutingTestUserModel $user)
    {
    }
}

class RouteTestClosureMiddlewareController extends Controller
{
    public function __construct()
    {
        $this->middleware(function ($request, $next) {
            $response = $next($request);

            return $response->setContent(
                $response->content().'-'.$request['foo-middleware'].'-controller-closure'
            );
        });
    }

    public function index()
    {
        return 'index';
    }
}

class RouteTestControllerMiddleware
{
    public function handle($request, $next)
    {
        $_SERVER['route.test.controller.middleware'] = true;
        $response = $next($request);
        $_SERVER['route.test.controller.middleware.class'] = get_class($response);

        return $response;
    }
}

class RouteTestControllerMiddlewareTwo
{
    public function handle($request, $next)
    {
        return new Response('caught');
    }
}

class RouteTestControllerParameterizedMiddlewareOne
{
    public function handle($request, $next, $parameter)
    {
        $_SERVER['route.test.controller.middleware.parameters.one'] = $parameter;

        return $next($request);
    }
}

class RouteTestControllerParameterizedMiddlewareTwo
{
    public function handle($request, $next, $parameter1, $parameter2)
    {
        $_SERVER['route.test.controller.middleware.parameters.two'] = [$parameter1, $parameter2];

        return $next($request);
    }
}

class RouteTestControllerExceptMiddleware
{
    public function handle($request, $next)
    {
        $_SERVER['route.test.controller.except.middleware'] = true;

        return $next($request);
    }
}

class ResponsableResponse implements Responsable
{
    public function toResponse($request)
    {
        return new Response('bar');
    }
}

class RouteBindingStub
{
    public function bind($value, $route)
    {
        return strtoupper($value);
    }

    public function find($value, $route)
    {
        return strtolower($value);
    }
}

class RouteModelBindingStub extends Model
{
    public function getRouteKeyName()
    {
        return 'id';
    }

    public function where($key, $value)
    {
        $this->value = $value;

        return $this;
    }

    public function first()
    {
        return strtoupper($this->value);
    }
}

class RouteModelBindingNullStub extends Model
{
    public function getRouteKeyName()
    {
        return 'id';
    }

    public function where($key, $value)
    {
        return $this;
    }

    public function first()
    {
        //
    }
}

class RouteModelBindingClosureStub
{
    public function findAlternate($value)
    {
        return strtolower($value).'alt';
    }
}

class RoutingTestMiddlewareGroupOne
{
    public function handle($request, $next)
    {
        $_SERVER['__middleware.group'] = true;

        return $next($request);
    }
}

class RoutingTestMiddlewareGroupTwo
{
    public function handle($request, $next, $parameter = null)
    {
        return new Response('caught '.$parameter);
    }
}

class RoutingTestUserModel extends Model
{
    public function posts()
    {
        return new RoutingTestPostModel;
    }

    public function testTeams()
    {
        return new RoutingTestTeamModel;
    }

    public function getRouteKeyName()
    {
        return 'id';
    }

    public function where($key, $value)
    {
        $this->value = $value;

        return $this;
    }

    public function first()
    {
        return $this;
    }

    public function firstOrFail()
    {
        return $this;
    }
}

class RoutingTestPostModel extends Model
{
    public function getRouteKeyName()
    {
        return 'id';
    }

    public function where($key, $value)
    {
        $this->value = $value;

        return $this;
    }

    public function first()
    {
        return $this;
    }
}

class RoutingTestTeamModel extends Model
{
    public function users()
    {
        return new RoutingTestUserModel;
    }

    public function getRouteKeyName()
    {
        return 'id';
    }

    public function where($key, $value)
    {
        $this->value = $value;

        return $this;
    }

    public function first()
    {
        return $this;
    }

    public function firstOrFail()
    {
        return $this;
    }
}

class RoutingTestExtendedUserModel extends RoutingTestUserModel
{
    //
}

class RoutingTestNonExistingUserModel extends RoutingTestUserModel
{
    public function first()
    {
        //
    }

    public function firstOrFail()
    {
        throw new ModelNotFoundException;
    }
}

class RoutingTestTeamWithoutUserModel extends RoutingTestTeamModel
{
    public function users()
    {
        throw new ModelNotFoundException();
    }
}

class ActionStub
{
    public function __invoke()
    {
        return 'hello';
    }
}

<<<<<<< HEAD
class ActionCountStub
{
    protected $count = 0;

    public function __invoke()
    {
        $this->count++;

        return $this->count;
=======
class ActionCountStub extends Controller
{
    protected $middlewareInvokedCount = 0;

    protected $invokedCount = 0;

    public function __construct()
    {
        $this->middleware(function ($request, $next) {
            $this->middlewareInvokedCount++;

            return $next($request);
        });
    }

    public function __invoke()
    {
        $this->invokedCount++;

        return [
            'invokedCount' => $this->invokedCount,
            'middlewareInvokedCount' => $this->middlewareInvokedCount,
        ];
>>>>>>> 00125498
    }
}

interface ExampleMiddlewareContract
{
    //
}

class ExampleMiddleware implements ExampleMiddlewareContract
{
    public function handle($request, Closure $next)
    {
        return $next($request);
    }
}<|MERGE_RESOLUTION|>--- conflicted
+++ resolved
@@ -2544,17 +2544,6 @@
     }
 }
 
-<<<<<<< HEAD
-class ActionCountStub
-{
-    protected $count = 0;
-
-    public function __invoke()
-    {
-        $this->count++;
-
-        return $this->count;
-=======
 class ActionCountStub extends Controller
 {
     protected $middlewareInvokedCount = 0;
@@ -2578,7 +2567,6 @@
             'invokedCount' => $this->invokedCount,
             'middlewareInvokedCount' => $this->middlewareInvokedCount,
         ];
->>>>>>> 00125498
     }
 }
 
