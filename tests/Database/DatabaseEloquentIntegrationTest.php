<?php

use Illuminate\Database\Connection;
use Illuminate\Database\Capsule\Manager as DB;
use Illuminate\Database\Eloquent\Model as Eloquent;
use Illuminate\Database\Eloquent\Relations\Relation;
use Illuminate\Pagination\AbstractPaginator as Paginator;

class DatabaseEloquentIntegrationTest extends PHPUnit_Framework_TestCase
{
    /**
     * Setup the database schema.
     *
     * @return void
     */
    public function setUp()
    {
<<<<<<< HEAD
        $this->schema()->create('users', function ($table) {
            $table->increments('id');
            $table->string('name')->nullable();
            $table->string('email')->unique();
            $table->string('role')->default('standard');
            $table->timestamps();
        });
=======
        $db = new DB;
>>>>>>> eb762a14

        $db->addConnection([
            'driver'    => 'sqlite',
            'database'  => ':memory:',
        ]);

<<<<<<< HEAD
        $this->schema()->create('photos', function ($table) {
            $table->increments('id');
            $table->unsignedInteger('imageable_id')->nullable();
            $table->string('imageable_type')->nullable();
            $table->index(['imageable_id', 'imageable_type']);
            $table->string('name');
            $table->timestamps();
        });
=======
        $db->addConnection([
            'driver'    => 'sqlite',
            'database'  => ':memory:',
        ], 'second_connection');

        $db->bootEloquent();
        $db->setAsGlobal();

        $this->createSchema();
    }

    protected function createSchema()
    {
        foreach (['default', 'second_connection'] as $connection) {
            $this->schema($connection)->create('users', function ($table) {
                $table->increments('id');
                $table->string('email');
                $table->timestamps();
            });

            $this->schema($connection)->create('friends', function ($table) {
                $table->integer('user_id');
                $table->integer('friend_id');
            });

            $this->schema($connection)->create('posts', function ($table) {
                $table->increments('id');
                $table->integer('user_id');
                $table->integer('parent_id')->nullable();
                $table->string('name');
                $table->timestamps();
            });

            $this->schema($connection)->create('photos', function ($table) {
                $table->increments('id');
                $table->morphs('imageable');
                $table->string('name');
                $table->timestamps();
            });
        }
>>>>>>> eb762a14
    }

    /**
     * Tear down the database schema.
     *
     * @return void
     */
    public function tearDown()
    {
        foreach (['default', 'second_connection'] as $connection) {
            $this->schema($connection)->drop('users');
            $this->schema($connection)->drop('friends');
            $this->schema($connection)->drop('posts');
            $this->schema($connection)->drop('photos');
        }

        Relation::morphMap([], false);
    }

    /**
     * Tests...
     */
    public function testBasicModelRetrieval()
    {
        EloquentTestUser::create(['id' => 1, 'email' => 'taylorotwell@gmail.com']);
        EloquentTestUser::create(['id' => 2, 'email' => 'abigailotwell@gmail.com']);

        $model = EloquentTestUser::where('email', 'taylorotwell@gmail.com')->first();
        $this->assertEquals('taylorotwell@gmail.com', $model->email);

        $model = EloquentTestUser::find(1);
        $this->assertInstanceOf('EloquentTestUser', $model);
        $this->assertEquals(1, $model->id);

        $model = EloquentTestUser::find(2);
        $this->assertInstanceOf('EloquentTestUser', $model);
        $this->assertEquals(2, $model->id);

        $missing = EloquentTestUser::find(3);
        $this->assertNull($missing);

        $collection = EloquentTestUser::find([]);
        $this->assertInstanceOf('Illuminate\Database\Eloquent\Collection', $collection);
        $this->assertEquals(0, $collection->count());

        $collection = EloquentTestUser::find([1, 2, 3]);
        $this->assertInstanceOf('Illuminate\Database\Eloquent\Collection', $collection);
        $this->assertEquals(2, $collection->count());
    }

    public function testBasicModelCollectionRetrieval()
    {
        EloquentTestUser::create(['id' => 1, 'email' => 'taylorotwell@gmail.com']);
        EloquentTestUser::create(['id' => 2, 'email' => 'abigailotwell@gmail.com']);

        $models = EloquentTestUser::oldest('id')->get();

        $this->assertEquals(2, $models->count());
        $this->assertInstanceOf('Illuminate\Database\Eloquent\Collection', $models);
        $this->assertInstanceOf('EloquentTestUser', $models[0]);
        $this->assertInstanceOf('EloquentTestUser', $models[1]);
        $this->assertEquals('taylorotwell@gmail.com', $models[0]->email);
        $this->assertEquals('abigailotwell@gmail.com', $models[1]->email);
    }

    public function testPaginatedModelCollectionRetrieval()
    {
        EloquentTestUser::create(['id' => 1, 'email' => 'taylorotwell@gmail.com']);
        EloquentTestUser::create(['id' => 2, 'email' => 'abigailotwell@gmail.com']);
        EloquentTestUser::create(['id' => 3, 'email' => 'foo@gmail.com']);

        Paginator::currentPageResolver(function () { return 1; });
        $models = EloquentTestUser::oldest('id')->paginate(2);

        $this->assertEquals(2, $models->count());
        $this->assertInstanceOf('Illuminate\Pagination\LengthAwarePaginator', $models);
        $this->assertInstanceOf('EloquentTestUser', $models[0]);
        $this->assertInstanceOf('EloquentTestUser', $models[1]);
        $this->assertEquals('taylorotwell@gmail.com', $models[0]->email);
        $this->assertEquals('abigailotwell@gmail.com', $models[1]->email);

        Paginator::currentPageResolver(function () { return 2; });
        $models = EloquentTestUser::oldest('id')->paginate(2);

        $this->assertEquals(1, $models->count());
        $this->assertInstanceOf('Illuminate\Pagination\LengthAwarePaginator', $models);
        $this->assertInstanceOf('EloquentTestUser', $models[0]);
        $this->assertEquals('foo@gmail.com', $models[0]->email);
    }

    public function testCountForPaginationWithGrouping()
    {
        EloquentTestUser::create(['id' => 1, 'email' => 'taylorotwell@gmail.com']);
        EloquentTestUser::create(['id' => 2, 'email' => 'abigailotwell@gmail.com']);
        EloquentTestUser::create(['id' => 3, 'email' => 'foo@gmail.com']);
        EloquentTestUser::create(['id' => 4, 'email' => 'foo@gmail.com']);

        $query = EloquentTestUser::groupBy('email')->getQuery();

        $this->assertEquals(3, $query->getCountForPagination());
    }

    public function testPluck()
    {
        EloquentTestUser::create(['id' => 1, 'email' => 'taylorotwell@gmail.com']);
        EloquentTestUser::create(['id' => 2, 'email' => 'abigailotwell@gmail.com']);

        $simple = EloquentTestUser::oldest('id')->pluck('users.email')->all();
        $keyed = EloquentTestUser::oldest('id')->pluck('users.email', 'users.id')->all();

        $this->assertEquals(['taylorotwell@gmail.com', 'abigailotwell@gmail.com'], $simple);
        $this->assertEquals([1 => 'taylorotwell@gmail.com', 2 => 'abigailotwell@gmail.com'], $keyed);
    }

    public function testPluckWithJoin()
    {
        $user1 = EloquentTestUser::create(['id' => 1, 'name' => 'Taylor', 'email' => 'taylorotwell@gmail.com']);
        $user2 = EloquentTestUser::create(['id' => 2, 'name' => 'Abigail', 'email' => 'abigailotwell@gmail.com']);

        $user2->posts()->create(['id' => 1, 'name' => 'First post']);
        $user1->posts()->create(['id' => 2, 'name' => 'Second post']);

        $query = EloquentTestUser::join('posts', 'users.id', '=', 'posts.user_id');

        $this->assertEquals([1 => 'First post', 2 => 'Second post'], $query->pluck('posts.name', 'posts.id')->all());
        $this->assertEquals([2 => 'First post', 1 => 'Second post'], $query->pluck('posts.name', 'users.id')->all());
        $this->assertEquals(['Abigail' => 'First post', 'Taylor' => 'Second post'], $query->pluck('posts.name', 'users.name as user_name')->all());
    }

    public function testFindOrFail()
    {
        EloquentTestUser::create(['id' => 1, 'email' => 'taylorotwell@gmail.com']);
        EloquentTestUser::create(['id' => 2, 'email' => 'abigailotwell@gmail.com']);

        $single = EloquentTestUser::findOrFail(1);
        $multiple = EloquentTestUser::findOrFail([1, 2]);

        $this->assertInstanceOf('EloquentTestUser', $single);
        $this->assertEquals('taylorotwell@gmail.com', $single->email);
        $this->assertInstanceOf('Illuminate\Database\Eloquent\Collection', $multiple);
        $this->assertInstanceOf('EloquentTestUser', $multiple[0]);
        $this->assertInstanceOf('EloquentTestUser', $multiple[1]);
    }

    /**
     * @expectedException Illuminate\Database\Eloquent\ModelNotFoundException
     */
    public function testFindOrFailWithSingleIdThrowsModelNotFoundException()
    {
        EloquentTestUser::findOrFail(1);
    }

    /**
     * @expectedException Illuminate\Database\Eloquent\ModelNotFoundException
     */
    public function testFindOrFailWithMultipleIdsThrowsModelNotFoundException()
    {
        EloquentTestUser::create(['id' => 1, 'email' => 'taylorotwell@gmail.com']);
        EloquentTestUser::findOrFail([1, 2]);
    }

    public function testOneToOneRelationship()
    {
        $user = EloquentTestUser::create(['email' => 'taylorotwell@gmail.com']);
        $user->post()->create(['name' => 'First Post']);

        $post = $user->post;
        $user = $post->user;

        $this->assertInstanceOf('EloquentTestUser', $user);
        $this->assertInstanceOf('EloquentTestPost', $post);
        $this->assertEquals('taylorotwell@gmail.com', $user->email);
        $this->assertEquals('First Post', $post->name);
    }

    public function testOneToManyRelationship()
    {
        $user = EloquentTestUser::create(['email' => 'taylorotwell@gmail.com']);
        $user->posts()->create(['name' => 'First Post']);
        $user->posts()->create(['name' => 'Second Post']);

        $posts = $user->posts;
        $post2 = $user->posts()->where('name', 'Second Post')->first();

        $this->assertInstanceOf('Illuminate\Database\Eloquent\Collection', $posts);
        $this->assertEquals(2, $posts->count());
        $this->assertInstanceOf('EloquentTestPost', $posts[0]);
        $this->assertInstanceOf('EloquentTestPost', $posts[1]);
        $this->assertInstanceOf('EloquentTestPost', $post2);
        $this->assertEquals('Second Post', $post2->name);
        $this->assertInstanceOf('EloquentTestUser', $post2->user);
        $this->assertEquals('taylorotwell@gmail.com', $post2->user->email);
    }

    public function testBasicModelHydration()
    {
        $user = new EloquentTestUser(['email' => 'taylorotwell@gmail.com']);
        $user->setConnection('second_connection');
        $user->save();

        $user = new EloquentTestUser(['email' => 'abigailotwell@gmail.com']);
        $user->setConnection('second_connection');
        $user->save();

        $models = EloquentTestUser::hydrateRaw('SELECT * FROM users WHERE email = ?', ['abigailotwell@gmail.com'], 'second_connection');

        $this->assertInstanceOf('Illuminate\Database\Eloquent\Collection', $models);
        $this->assertInstanceOf('EloquentTestUser', $models[0]);
        $this->assertEquals('abigailotwell@gmail.com', $models[0]->email);
        $this->assertEquals('second_connection', $models[0]->getConnectionName());
        $this->assertEquals(1, $models->count());
    }

    public function testHasOnSelfReferencingBelongsToManyRelationship()
    {
        $user = EloquentTestUser::create(['email' => 'taylorotwell@gmail.com']);
        $friend = $user->friends()->create(['email' => 'abigailotwell@gmail.com']);

        $results = EloquentTestUser::has('friends')->get();

        $this->assertEquals(1, count($results));
        $this->assertEquals('taylorotwell@gmail.com', $results->first()->email);
    }

    public function testHasOnSelfReferencingBelongsToRelationship()
    {
        $parentPost = EloquentTestPost::create(['name' => 'Parent Post', 'user_id' => 1]);
        $childPost = EloquentTestPost::create(['name' => 'Child Post', 'parent_id' => $parentPost->id, 'user_id' => 2]);

        $results = EloquentTestPost::has('parentPost')->get();

        $this->assertEquals(1, count($results));
        $this->assertEquals('Child Post', $results->first()->name);
    }

    public function testHasOnSelfReferencingHasManyRelationship()
    {
        $parentPost = EloquentTestPost::create(['name' => 'Parent Post', 'user_id' => 1]);
        $childPost = EloquentTestPost::create(['name' => 'Child Post', 'parent_id' => $parentPost->id, 'user_id' => 2]);

        $results = EloquentTestPost::has('childPosts')->get();

        $this->assertEquals(1, count($results));
        $this->assertEquals('Parent Post', $results->first()->name);
    }

    public function testBelongsToManyRelationshipModelsAreProperlyHydratedOverChunkedRequest()
    {
        $user = EloquentTestUser::create(['email' => 'taylorotwell@gmail.com']);
        $friend = $user->friends()->create(['email' => 'abigailotwell@gmail.com']);

        EloquentTestUser::first()->friends()->chunk(2, function ($friends) use ($user, $friend) {
            $this->assertEquals(1, count($friends));
            $this->assertEquals('abigailotwell@gmail.com', $friends->first()->email);
            $this->assertEquals($user->id, $friends->first()->pivot->user_id);
            $this->assertEquals($friend->id, $friends->first()->pivot->friend_id);
        });
    }

    public function testBasicHasManyEagerLoading()
    {
        $user = EloquentTestUser::create(['email' => 'taylorotwell@gmail.com']);
        $user->posts()->create(['name' => 'First Post']);
        $user = EloquentTestUser::with('posts')->where('email', 'taylorotwell@gmail.com')->first();

        $this->assertEquals('First Post', $user->posts->first()->name);

        $post = EloquentTestPost::with('user')->where('name', 'First Post')->get();
        $this->assertEquals('taylorotwell@gmail.com', $post->first()->user->email);
    }

    public function testBasicMorphManyRelationship()
    {
        $user = EloquentTestUser::create(['email' => 'taylorotwell@gmail.com']);
        $user->photos()->create(['name' => 'Avatar 1']);
        $user->photos()->create(['name' => 'Avatar 2']);
        $post = $user->posts()->create(['name' => 'First Post']);
        $post->photos()->create(['name' => 'Hero 1']);
        $post->photos()->create(['name' => 'Hero 2']);

        $this->assertInstanceOf('Illuminate\Database\Eloquent\Collection', $user->photos);
        $this->assertInstanceOf('EloquentTestPhoto', $user->photos[0]);
        $this->assertInstanceOf('Illuminate\Database\Eloquent\Collection', $post->photos);
        $this->assertInstanceOf('EloquentTestPhoto', $post->photos[0]);
        $this->assertEquals(2, $user->photos->count());
        $this->assertEquals(2, $post->photos->count());
        $this->assertEquals('Avatar 1', $user->photos[0]->name);
        $this->assertEquals('Avatar 2', $user->photos[1]->name);
        $this->assertEquals('Hero 1', $post->photos[0]->name);
        $this->assertEquals('Hero 2', $post->photos[1]->name);

        $photos = EloquentTestPhoto::orderBy('name')->get();

        $this->assertInstanceOf('Illuminate\Database\Eloquent\Collection', $photos);
        $this->assertEquals(4, $photos->count());
        $this->assertInstanceOf('EloquentTestUser', $photos[0]->imageable);
        $this->assertInstanceOf('EloquentTestPost', $photos[2]->imageable);
        $this->assertEquals('taylorotwell@gmail.com', $photos[1]->imageable->email);
        $this->assertEquals('First Post', $photos[3]->imageable->name);
    }

    public function testMorphMapIsUsedForCreatingAndFetchingThroughRelation()
    {
        Relation::morphMap([
            'user' => 'EloquentTestUser',
            'post' => 'EloquentTestPost',
        ]);

        $user = EloquentTestUser::create(['email' => 'taylorotwell@gmail.com']);
        $user->photos()->create(['name' => 'Avatar 1']);
        $user->photos()->create(['name' => 'Avatar 2']);
        $post = $user->posts()->create(['name' => 'First Post']);
        $post->photos()->create(['name' => 'Hero 1']);
        $post->photos()->create(['name' => 'Hero 2']);

        $this->assertInstanceOf('Illuminate\Database\Eloquent\Collection', $user->photos);
        $this->assertInstanceOf('EloquentTestPhoto', $user->photos[0]);
        $this->assertInstanceOf('Illuminate\Database\Eloquent\Collection', $post->photos);
        $this->assertInstanceOf('EloquentTestPhoto', $post->photos[0]);
        $this->assertEquals(2, $user->photos->count());
        $this->assertEquals(2, $post->photos->count());
        $this->assertEquals('Avatar 1', $user->photos[0]->name);
        $this->assertEquals('Avatar 2', $user->photos[1]->name);
        $this->assertEquals('Hero 1', $post->photos[0]->name);
        $this->assertEquals('Hero 2', $post->photos[1]->name);

        $this->assertEquals('user', $user->photos[0]->imageable_type);
        $this->assertEquals('user', $user->photos[1]->imageable_type);
        $this->assertEquals('post', $post->photos[0]->imageable_type);
        $this->assertEquals('post', $post->photos[1]->imageable_type);
    }

    public function testMorphMapIsUsedWhenFetchingParent()
    {
        Relation::morphMap([
            'user' => 'EloquentTestUser',
            'post' => 'EloquentTestPost',
        ]);

        $user = EloquentTestUser::create(['email' => 'taylorotwell@gmail.com']);
        $user->photos()->create(['name' => 'Avatar 1']);

        $photo = EloquentTestPhoto::first();
        $this->assertEquals('user', $photo->imageable_type);
        $this->assertInstanceOf('EloquentTestUser', $photo->imageable);
    }

    public function testMorphMapIsMergedByDefault()
    {
        $map1 = [
            'user' => 'EloquentTestUser',
        ];
        $map2 = [
            'post' => 'EloquentTestPost',
        ];

        Relation::morphMap($map1);
        Relation::morphMap($map2);

        $this->assertEquals(array_merge($map1, $map2), Relation::morphMap());
    }

    public function testMorphMapOverwritesCurrentMap()
    {
        $map1 = [
            'user' => 'EloquentTestUser',
        ];
        $map2 = [
            'post' => 'EloquentTestPost',
        ];

        Relation::morphMap($map1, false);
        $this->assertEquals($map1, Relation::morphMap());
        Relation::morphMap($map2, false);
        $this->assertEquals($map2, Relation::morphMap());
    }

    public function testEmptyMorphToRelationship()
    {
        $photo = new EloquentTestPhoto;

        $this->assertNull($photo->imageable);
    }

    public function testMultiInsertsWithDifferentValues()
    {
        $date = '1970-01-01';
        $result = EloquentTestPost::insert([
            ['user_id' => 1, 'name' => 'Post', 'created_at' => $date, 'updated_at' => $date],
            ['user_id' => 2, 'name' => 'Post', 'created_at' => $date, 'updated_at' => $date],
        ]);

        $this->assertTrue($result);
        $this->assertEquals(2, EloquentTestPost::count());
    }

    public function testMultiInsertsWithSameValues()
    {
        $date = '1970-01-01';
        $result = EloquentTestPost::insert([
            ['user_id' => 1, 'name' => 'Post', 'created_at' => $date, 'updated_at' => $date],
            ['user_id' => 1, 'name' => 'Post', 'created_at' => $date, 'updated_at' => $date],
        ]);

        $this->assertTrue($result);
        $this->assertEquals(2, EloquentTestPost::count());
    }

    public function testNestedTransactions()
    {
        $user = EloquentTestUser::create(['email' => 'taylor@laravel.com']);
        $this->connection()->transaction(function () use ($user) {
            try {
                $this->connection()->transaction(function () use ($user) {
                    $user->email = 'otwell@laravel.com';
                    $user->save();
                    throw new Exception;
                });
            } catch (Exception $e) {
                // ignore the exception
            }
            $user = EloquentTestUser::first();
            $this->assertEquals('taylor@laravel.com', $user->email);
        });
    }

    public function testToArrayIncludesDefaultFormattedTimestamps()
    {
        $model = new EloquentTestUser;

        $model->setRawAttributes([
            'created_at' => '2012-12-04',
            'updated_at' => '2012-12-05',
        ]);

        $array = $model->toArray();

        $this->assertEquals('2012-12-04 00:00:00', $array['created_at']);
        $this->assertEquals('2012-12-05 00:00:00', $array['updated_at']);
    }

    public function testToArrayIncludesCustomFormattedTimestamps()
    {
        $model = new EloquentTestUser;
        $model->setDateFormat('d-m-y');

        $model->setRawAttributes([
            'created_at' => '2012-12-04',
            'updated_at' => '2012-12-05',
        ]);

        $array = $model->toArray();

        $this->assertEquals('04-12-12', $array['created_at']);
        $this->assertEquals('05-12-12', $array['updated_at']);
    }

    /**
     * Helpers...
     */

    /**
     * Get a database connection instance.
     *
     * @return Connection
     */
    protected function connection($connection = 'default')
    {
        return Eloquent::getConnectionResolver()->connection($connection);
    }

    /**
     * Get a schema builder instance.
     *
     * @return Schema\Builder
     */
    protected function schema($connection = 'default')
    {
        return $this->connection($connection)->getSchemaBuilder();
    }
}

/**
 * Eloquent Models...
 */
class EloquentTestUser extends Eloquent
{
    protected $table = 'users';
    protected $guarded = [];

    public function friends()
    {
        return $this->belongsToMany('EloquentTestUser', 'friends', 'user_id', 'friend_id');
    }

    public function posts()
    {
        return $this->hasMany('EloquentTestPost', 'user_id');
    }

    public function post()
    {
        return $this->hasOne('EloquentTestPost', 'user_id');
    }

    public function photos()
    {
        return $this->morphMany('EloquentTestPhoto', 'imageable');
    }
}

class EloquentTestPost extends Eloquent
{
    protected $table = 'posts';
    protected $guarded = [];

    public function user()
    {
        return $this->belongsTo('EloquentTestUser', 'user_id');
    }

    public function photos()
    {
        return $this->morphMany('EloquentTestPhoto', 'imageable');
    }

    public function childPosts()
    {
        return $this->hasMany('EloquentTestPost', 'parent_id');
    }

    public function parentPost()
    {
        return $this->belongsTo('EloquentTestPost', 'parent_id');
    }
}

class EloquentTestPhoto extends Eloquent
{
    protected $table = 'photos';
    protected $guarded = [];

    public function imageable()
    {
        return $this->morphTo();
    }
}<|MERGE_RESOLUTION|>--- conflicted
+++ resolved
@@ -15,33 +15,13 @@
      */
     public function setUp()
     {
-<<<<<<< HEAD
-        $this->schema()->create('users', function ($table) {
-            $table->increments('id');
-            $table->string('name')->nullable();
-            $table->string('email')->unique();
-            $table->string('role')->default('standard');
-            $table->timestamps();
-        });
-=======
         $db = new DB;
->>>>>>> eb762a14
 
         $db->addConnection([
             'driver'    => 'sqlite',
             'database'  => ':memory:',
         ]);
 
-<<<<<<< HEAD
-        $this->schema()->create('photos', function ($table) {
-            $table->increments('id');
-            $table->unsignedInteger('imageable_id')->nullable();
-            $table->string('imageable_type')->nullable();
-            $table->index(['imageable_id', 'imageable_type']);
-            $table->string('name');
-            $table->timestamps();
-        });
-=======
         $db->addConnection([
             'driver'    => 'sqlite',
             'database'  => ':memory:',
@@ -82,7 +62,6 @@
                 $table->timestamps();
             });
         }
->>>>>>> eb762a14
     }
 
     /**
@@ -199,8 +178,8 @@
 
     public function testPluckWithJoin()
     {
-        $user1 = EloquentTestUser::create(['id' => 1, 'name' => 'Taylor', 'email' => 'taylorotwell@gmail.com']);
-        $user2 = EloquentTestUser::create(['id' => 2, 'name' => 'Abigail', 'email' => 'abigailotwell@gmail.com']);
+        $user1 = EloquentTestUser::create(['id' => 1, 'email' => 'taylorotwell@gmail.com']);
+        $user2 = EloquentTestUser::create(['id' => 2, 'email' => 'abigailotwell@gmail.com']);
 
         $user2->posts()->create(['id' => 1, 'name' => 'First post']);
         $user1->posts()->create(['id' => 2, 'name' => 'Second post']);
@@ -209,7 +188,7 @@
 
         $this->assertEquals([1 => 'First post', 2 => 'Second post'], $query->pluck('posts.name', 'posts.id')->all());
         $this->assertEquals([2 => 'First post', 1 => 'Second post'], $query->pluck('posts.name', 'users.id')->all());
-        $this->assertEquals(['Abigail' => 'First post', 'Taylor' => 'Second post'], $query->pluck('posts.name', 'users.name as user_name')->all());
+        $this->assertEquals(['abigailotwell@gmail.com' => 'First post', 'taylorotwell@gmail.com' => 'Second post'], $query->pluck('posts.name', 'users.email as user_email')->all());
     }
 
     public function testFindOrFail()
