<?php

namespace Illuminate\Tests\Database;

use Illuminate\Database\Connection;
use Illuminate\Database\Schema\Blueprint;
use Illuminate\Database\Schema\ForeignIdColumnDefinition;
use Illuminate\Database\Schema\Grammars\SqlServerGrammar;
use Mockery as m;
use PHPUnit\Framework\TestCase;

class DatabaseSqlServerSchemaGrammarTest extends TestCase
{
    protected function tearDown(): void
    {
        m::close();
    }

    public function testBasicCreateTable()
    {
        $blueprint = new Blueprint('users');
        $blueprint->create();
        $blueprint->increments('id');
        $blueprint->string('email');
        $statements = $blueprint->toSql($this->getConnection(), $this->getGrammar());

        $this->assertCount(1, $statements);
        $this->assertSame('create table "users" ("id" int identity primary key not null, "email" nvarchar(255) not null)', $statements[0]);

        $blueprint = new Blueprint('users');
        $blueprint->increments('id');
        $blueprint->string('email');
        $statements = $blueprint->toSql($this->getConnection(), $this->getGrammar());

        $this->assertCount(1, $statements);
        $this->assertSame('alter table "users" add "id" int identity primary key not null, "email" nvarchar(255) not null', $statements[0]);

        $blueprint = new Blueprint('users');
        $blueprint->create();
        $blueprint->increments('id');
        $blueprint->string('email');
        $statements = $blueprint->toSql($this->getConnection(), $this->getGrammar()->setTablePrefix('prefix_'));

        $this->assertCount(1, $statements);
        $this->assertSame('create table "prefix_users" ("id" int identity primary key not null, "email" nvarchar(255) not null)', $statements[0]);
    }

    public function testCreateTemporaryTable()
    {
        $blueprint = new Blueprint('users');
        $blueprint->create();
        $blueprint->temporary();
        $blueprint->increments('id');
        $blueprint->string('email');
        $statements = $blueprint->toSql($this->getConnection(), $this->getGrammar());

        $this->assertCount(1, $statements);
        $this->assertSame('create table "#users" ("id" int identity primary key not null, "email" nvarchar(255) not null)', $statements[0]);
    }

    public function testDropTable()
    {
        $blueprint = new Blueprint('users');
        $blueprint->drop();
        $statements = $blueprint->toSql($this->getConnection(), $this->getGrammar());

        $this->assertCount(1, $statements);
        $this->assertSame('drop table "users"', $statements[0]);

        $blueprint = new Blueprint('users');
        $blueprint->drop();
        $statements = $blueprint->toSql($this->getConnection(), $this->getGrammar()->setTablePrefix('prefix_'));

        $this->assertCount(1, $statements);
        $this->assertSame('drop table "prefix_users"', $statements[0]);
    }

    public function testDropTableIfExists()
    {
        $blueprint = new Blueprint('users');
        $blueprint->dropIfExists();
        $statements = $blueprint->toSql($this->getConnection(), $this->getGrammar());

        $this->assertCount(1, $statements);
        $this->assertSame('if exists (select * from sys.sysobjects where id = object_id(\'users\', \'U\')) drop table "users"', $statements[0]);

        $blueprint = new Blueprint('users');
        $blueprint->dropIfExists();
        $statements = $blueprint->toSql($this->getConnection(), $this->getGrammar()->setTablePrefix('prefix_'));

        $this->assertCount(1, $statements);
        $this->assertSame('if exists (select * from sys.sysobjects where id = object_id(\'prefix_users\', \'U\')) drop table "prefix_users"', $statements[0]);
    }

    public function testDropColumn()
    {
        $blueprint = new Blueprint('users');
        $blueprint->dropColumn('foo');
        $statements = $blueprint->toSql($this->getConnection(), $this->getGrammar());

        $this->assertCount(1, $statements);
        $this->assertStringContainsString('alter table "users" drop column "foo"', $statements[0]);

        $blueprint = new Blueprint('users');
        $blueprint->dropColumn(['foo', 'bar']);
        $statements = $blueprint->toSql($this->getConnection(), $this->getGrammar());

        $this->assertCount(1, $statements);
        $this->assertStringContainsString('alter table "users" drop column "foo", "bar"', $statements[0]);

        $blueprint = new Blueprint('users');
        $blueprint->dropColumn('foo', 'bar');
        $statements = $blueprint->toSql($this->getConnection(), $this->getGrammar());

        $this->assertCount(1, $statements);
        $this->assertStringContainsString('alter table "users" drop column "foo", "bar"', $statements[0]);
    }

    public function testDropColumnDropsCreatesSqlToDropDefaultConstraints()
    {
        $blueprint = new Blueprint('foo');
        $blueprint->dropColumn('bar');
        $statements = $blueprint->toSql($this->getConnection(), $this->getGrammar());

        $this->assertCount(1, $statements);
<<<<<<< HEAD
        $this->assertSame("DECLARE @sql NVARCHAR(MAX) = '';SELECT @sql += 'ALTER TABLE [dbo].[foo] DROP CONSTRAINT ' + OBJECT_NAME([default_object_id]) + ';' FROM SYS.COLUMNS WHERE [object_id] = OBJECT_ID('[dbo].[foo]') AND [name] in ('bar') AND [default_object_id] <> 0;EXEC(@sql);alter table \"foo\" drop column \"bar\"", $statements[0]);
=======
        $this->assertEquals("DECLARE @sql NVARCHAR(MAX) = '';SELECT @sql += 'ALTER TABLE [dbo].[foo] DROP CONSTRAINT ' + OBJECT_NAME([default_object_id]) + ';' FROM sys.columns WHERE [object_id] = OBJECT_ID('[dbo].[foo]') AND [name] in ('bar') AND [default_object_id] <> 0;EXEC(@sql);alter table \"foo\" drop column \"bar\"", $statements[0]);
>>>>>>> 29f3df4d
    }

    public function testDropPrimary()
    {
        $blueprint = new Blueprint('users');
        $blueprint->dropPrimary('foo');
        $statements = $blueprint->toSql($this->getConnection(), $this->getGrammar());

        $this->assertCount(1, $statements);
        $this->assertSame('alter table "users" drop constraint "foo"', $statements[0]);
    }

    public function testDropUnique()
    {
        $blueprint = new Blueprint('users');
        $blueprint->dropUnique('foo');
        $statements = $blueprint->toSql($this->getConnection(), $this->getGrammar());

        $this->assertCount(1, $statements);
        $this->assertSame('drop index "foo" on "users"', $statements[0]);
    }

    public function testDropIndex()
    {
        $blueprint = new Blueprint('users');
        $blueprint->dropIndex('foo');
        $statements = $blueprint->toSql($this->getConnection(), $this->getGrammar());

        $this->assertCount(1, $statements);
        $this->assertSame('drop index "foo" on "users"', $statements[0]);
    }

    public function testDropSpatialIndex()
    {
        $blueprint = new Blueprint('geo');
        $blueprint->dropSpatialIndex(['coordinates']);
        $statements = $blueprint->toSql($this->getConnection(), $this->getGrammar());

        $this->assertCount(1, $statements);
        $this->assertSame('drop index "geo_coordinates_spatialindex" on "geo"', $statements[0]);
    }

    public function testDropForeign()
    {
        $blueprint = new Blueprint('users');
        $blueprint->dropForeign('foo');
        $statements = $blueprint->toSql($this->getConnection(), $this->getGrammar());

        $this->assertCount(1, $statements);
        $this->assertSame('alter table "users" drop constraint "foo"', $statements[0]);
    }

    public function testDropConstrainedForeignId()
    {
        $blueprint = new Blueprint('users');
        $blueprint->dropConstrainedForeignId('foo');
        $statements = $blueprint->toSql($this->getConnection(), $this->getGrammar());

        $this->assertCount(2, $statements);
        $this->assertSame('alter table "users" drop constraint "users_foo_foreign"', $statements[0]);
        $this->assertSame('DECLARE @sql NVARCHAR(MAX) = \'\';SELECT @sql += \'ALTER TABLE [dbo].[users] DROP CONSTRAINT \' + OBJECT_NAME([default_object_id]) + \';\' FROM SYS.COLUMNS WHERE [object_id] = OBJECT_ID(\'[dbo].[users]\') AND [name] in (\'foo\') AND [default_object_id] <> 0;EXEC(@sql);alter table "users" drop column "foo"', $statements[1]);
    }

    public function testDropTimestamps()
    {
        $blueprint = new Blueprint('users');
        $blueprint->dropTimestamps();
        $statements = $blueprint->toSql($this->getConnection(), $this->getGrammar());

        $this->assertCount(1, $statements);
        $this->assertStringContainsString('alter table "users" drop column "created_at", "updated_at"', $statements[0]);
    }

    public function testDropTimestampsTz()
    {
        $blueprint = new Blueprint('users');
        $blueprint->dropTimestampsTz();
        $statements = $blueprint->toSql($this->getConnection(), $this->getGrammar());

        $this->assertCount(1, $statements);
        $this->assertStringContainsString('alter table "users" drop column "created_at", "updated_at"', $statements[0]);
    }

    public function testDropMorphs()
    {
        $blueprint = new Blueprint('photos');
        $blueprint->dropMorphs('imageable');
        $statements = $blueprint->toSql($this->getConnection(), $this->getGrammar());

        $this->assertCount(2, $statements);
        $this->assertSame('drop index "photos_imageable_type_imageable_id_index" on "photos"', $statements[0]);
        $this->assertStringContainsString('alter table "photos" drop column "imageable_type", "imageable_id"', $statements[1]);
    }

    public function testRenameTable()
    {
        $blueprint = new Blueprint('users');
        $blueprint->rename('foo');
        $statements = $blueprint->toSql($this->getConnection(), $this->getGrammar());

        $this->assertCount(1, $statements);
        $this->assertSame('sp_rename "users", "foo"', $statements[0]);
    }

    public function testRenameIndex()
    {
        $blueprint = new Blueprint('users');
        $blueprint->renameIndex('foo', 'bar');
        $statements = $blueprint->toSql($this->getConnection(), $this->getGrammar());

        $this->assertCount(1, $statements);
        $this->assertSame('sp_rename N\'"users"."foo"\', "bar", N\'INDEX\'', $statements[0]);
    }

    public function testAddingPrimaryKey()
    {
        $blueprint = new Blueprint('users');
        $blueprint->primary('foo', 'bar');
        $statements = $blueprint->toSql($this->getConnection(), $this->getGrammar());

        $this->assertCount(1, $statements);
        $this->assertSame('alter table "users" add constraint "bar" primary key ("foo")', $statements[0]);
    }

    public function testAddingUniqueKey()
    {
        $blueprint = new Blueprint('users');
        $blueprint->unique('foo', 'bar');
        $statements = $blueprint->toSql($this->getConnection(), $this->getGrammar());

        $this->assertCount(1, $statements);
        $this->assertSame('create unique index "bar" on "users" ("foo")', $statements[0]);
    }

    public function testAddingIndex()
    {
        $blueprint = new Blueprint('users');
        $blueprint->index(['foo', 'bar'], 'baz');
        $statements = $blueprint->toSql($this->getConnection(), $this->getGrammar());

        $this->assertCount(1, $statements);
        $this->assertSame('create index "baz" on "users" ("foo", "bar")', $statements[0]);
    }

    public function testAddingSpatialIndex()
    {
        $blueprint = new Blueprint('geo');
        $blueprint->spatialIndex('coordinates');
        $statements = $blueprint->toSql($this->getConnection(), $this->getGrammar());

        $this->assertCount(1, $statements);
        $this->assertSame('create spatial index "geo_coordinates_spatialindex" on "geo" ("coordinates")', $statements[0]);
    }

    public function testAddingFluentSpatialIndex()
    {
        $blueprint = new Blueprint('geo');
        $blueprint->point('coordinates')->spatialIndex();
        $statements = $blueprint->toSql($this->getConnection(), $this->getGrammar());

        $this->assertCount(2, $statements);
        $this->assertSame('create spatial index "geo_coordinates_spatialindex" on "geo" ("coordinates")', $statements[1]);
    }

    public function testAddingRawIndex()
    {
        $blueprint = new Blueprint('users');
        $blueprint->rawIndex('(function(column))', 'raw_index');
        $statements = $blueprint->toSql($this->getConnection(), $this->getGrammar());

        $this->assertCount(1, $statements);
        $this->assertSame('create index "raw_index" on "users" ((function(column)))', $statements[0]);
    }

    public function testAddingIncrementingID()
    {
        $blueprint = new Blueprint('users');
        $blueprint->increments('id');
        $statements = $blueprint->toSql($this->getConnection(), $this->getGrammar());

        $this->assertCount(1, $statements);
        $this->assertSame('alter table "users" add "id" int identity primary key not null', $statements[0]);
    }

    public function testAddingSmallIncrementingID()
    {
        $blueprint = new Blueprint('users');
        $blueprint->smallIncrements('id');
        $statements = $blueprint->toSql($this->getConnection(), $this->getGrammar());

        $this->assertCount(1, $statements);
        $this->assertSame('alter table "users" add "id" smallint identity primary key not null', $statements[0]);
    }

    public function testAddingMediumIncrementingID()
    {
        $blueprint = new Blueprint('users');
        $blueprint->mediumIncrements('id');
        $statements = $blueprint->toSql($this->getConnection(), $this->getGrammar());

        $this->assertCount(1, $statements);
        $this->assertSame('alter table "users" add "id" int identity primary key not null', $statements[0]);
    }

    public function testAddingID()
    {
        $blueprint = new Blueprint('users');
        $blueprint->id();
        $statements = $blueprint->toSql($this->getConnection(), $this->getGrammar());

        $this->assertCount(1, $statements);
        $this->assertSame('alter table "users" add "id" bigint identity primary key not null', $statements[0]);

        $blueprint = new Blueprint('users');
        $blueprint->id('foo');
        $statements = $blueprint->toSql($this->getConnection(), $this->getGrammar());

        $this->assertCount(1, $statements);
        $this->assertSame('alter table "users" add "foo" bigint identity primary key not null', $statements[0]);
    }

    public function testAddingForeignID()
    {
        $blueprint = new Blueprint('users');
        $foreignId = $blueprint->foreignId('foo');
        $blueprint->foreignId('company_id')->constrained();
        $blueprint->foreignId('laravel_idea_id')->constrained();
        $blueprint->foreignId('team_id')->references('id')->on('teams');
        $blueprint->foreignId('team_column_id')->constrained('teams');

        $statements = $blueprint->toSql($this->getConnection(), $this->getGrammar());

        $this->assertInstanceOf(ForeignIdColumnDefinition::class, $foreignId);
        $this->assertSame([
            'alter table "users" add "foo" bigint not null, "company_id" bigint not null, "laravel_idea_id" bigint not null, "team_id" bigint not null, "team_column_id" bigint not null',
            'alter table "users" add constraint "users_company_id_foreign" foreign key ("company_id") references "companies" ("id")',
            'alter table "users" add constraint "users_laravel_idea_id_foreign" foreign key ("laravel_idea_id") references "laravel_ideas" ("id")',
            'alter table "users" add constraint "users_team_id_foreign" foreign key ("team_id") references "teams" ("id")',
            'alter table "users" add constraint "users_team_column_id_foreign" foreign key ("team_column_id") references "teams" ("id")',
        ], $statements);
    }

    public function testAddingBigIncrementingID()
    {
        $blueprint = new Blueprint('users');
        $blueprint->bigIncrements('id');
        $statements = $blueprint->toSql($this->getConnection(), $this->getGrammar());

        $this->assertCount(1, $statements);
        $this->assertSame('alter table "users" add "id" bigint identity primary key not null', $statements[0]);
    }

    public function testAddingString()
    {
        $blueprint = new Blueprint('users');
        $blueprint->string('foo');
        $statements = $blueprint->toSql($this->getConnection(), $this->getGrammar());

        $this->assertCount(1, $statements);
        $this->assertSame('alter table "users" add "foo" nvarchar(255) not null', $statements[0]);

        $blueprint = new Blueprint('users');
        $blueprint->string('foo', 100);
        $statements = $blueprint->toSql($this->getConnection(), $this->getGrammar());

        $this->assertCount(1, $statements);
        $this->assertSame('alter table "users" add "foo" nvarchar(100) not null', $statements[0]);

        $blueprint = new Blueprint('users');
        $blueprint->string('foo', 100)->nullable()->default('bar');
        $statements = $blueprint->toSql($this->getConnection(), $this->getGrammar());

        $this->assertCount(1, $statements);
        $this->assertSame('alter table "users" add "foo" nvarchar(100) null default \'bar\'', $statements[0]);
    }

    public function testAddingText()
    {
        $blueprint = new Blueprint('users');
        $blueprint->text('foo');
        $statements = $blueprint->toSql($this->getConnection(), $this->getGrammar());

        $this->assertCount(1, $statements);
        $this->assertSame('alter table "users" add "foo" nvarchar(max) not null', $statements[0]);
    }

    public function testAddingBigInteger()
    {
        $blueprint = new Blueprint('users');
        $blueprint->bigInteger('foo');
        $statements = $blueprint->toSql($this->getConnection(), $this->getGrammar());

        $this->assertCount(1, $statements);
        $this->assertSame('alter table "users" add "foo" bigint not null', $statements[0]);

        $blueprint = new Blueprint('users');
        $blueprint->bigInteger('foo', true);
        $statements = $blueprint->toSql($this->getConnection(), $this->getGrammar());

        $this->assertCount(1, $statements);
        $this->assertSame('alter table "users" add "foo" bigint identity primary key not null', $statements[0]);
    }

    public function testAddingInteger()
    {
        $blueprint = new Blueprint('users');
        $blueprint->integer('foo');
        $statements = $blueprint->toSql($this->getConnection(), $this->getGrammar());

        $this->assertCount(1, $statements);
        $this->assertSame('alter table "users" add "foo" int not null', $statements[0]);

        $blueprint = new Blueprint('users');
        $blueprint->integer('foo', true);
        $statements = $blueprint->toSql($this->getConnection(), $this->getGrammar());

        $this->assertCount(1, $statements);
        $this->assertSame('alter table "users" add "foo" int identity primary key not null', $statements[0]);
    }

    public function testAddingMediumInteger()
    {
        $blueprint = new Blueprint('users');
        $blueprint->mediumInteger('foo');
        $statements = $blueprint->toSql($this->getConnection(), $this->getGrammar());

        $this->assertCount(1, $statements);
        $this->assertSame('alter table "users" add "foo" int not null', $statements[0]);

        $blueprint = new Blueprint('users');
        $blueprint->mediumInteger('foo', true);
        $statements = $blueprint->toSql($this->getConnection(), $this->getGrammar());

        $this->assertCount(1, $statements);
        $this->assertSame('alter table "users" add "foo" int identity primary key not null', $statements[0]);
    }

    public function testAddingTinyInteger()
    {
        $blueprint = new Blueprint('users');
        $blueprint->tinyInteger('foo');
        $statements = $blueprint->toSql($this->getConnection(), $this->getGrammar());

        $this->assertCount(1, $statements);
        $this->assertSame('alter table "users" add "foo" tinyint not null', $statements[0]);

        $blueprint = new Blueprint('users');
        $blueprint->tinyInteger('foo', true);
        $statements = $blueprint->toSql($this->getConnection(), $this->getGrammar());

        $this->assertCount(1, $statements);
        $this->assertSame('alter table "users" add "foo" tinyint identity primary key not null', $statements[0]);
    }

    public function testAddingSmallInteger()
    {
        $blueprint = new Blueprint('users');
        $blueprint->smallInteger('foo');
        $statements = $blueprint->toSql($this->getConnection(), $this->getGrammar());

        $this->assertCount(1, $statements);
        $this->assertSame('alter table "users" add "foo" smallint not null', $statements[0]);

        $blueprint = new Blueprint('users');
        $blueprint->smallInteger('foo', true);
        $statements = $blueprint->toSql($this->getConnection(), $this->getGrammar());

        $this->assertCount(1, $statements);
        $this->assertSame('alter table "users" add "foo" smallint identity primary key not null', $statements[0]);
    }

    public function testAddingFloat()
    {
        $blueprint = new Blueprint('users');
        $blueprint->float('foo', 5, 2);
        $statements = $blueprint->toSql($this->getConnection(), $this->getGrammar());

        $this->assertCount(1, $statements);
        $this->assertSame('alter table "users" add "foo" float not null', $statements[0]);
    }

    public function testAddingDouble()
    {
        $blueprint = new Blueprint('users');
        $blueprint->double('foo', 15, 2);
        $statements = $blueprint->toSql($this->getConnection(), $this->getGrammar());

        $this->assertCount(1, $statements);
        $this->assertSame('alter table "users" add "foo" float not null', $statements[0]);
    }

    public function testAddingDecimal()
    {
        $blueprint = new Blueprint('users');
        $blueprint->decimal('foo', 5, 2);
        $statements = $blueprint->toSql($this->getConnection(), $this->getGrammar());

        $this->assertCount(1, $statements);
        $this->assertSame('alter table "users" add "foo" decimal(5, 2) not null', $statements[0]);
    }

    public function testAddingBoolean()
    {
        $blueprint = new Blueprint('users');
        $blueprint->boolean('foo');
        $statements = $blueprint->toSql($this->getConnection(), $this->getGrammar());

        $this->assertCount(1, $statements);
        $this->assertSame('alter table "users" add "foo" bit not null', $statements[0]);
    }

    public function testAddingEnum()
    {
        $blueprint = new Blueprint('users');
        $blueprint->enum('role', ['member', 'admin']);
        $statements = $blueprint->toSql($this->getConnection(), $this->getGrammar());

        $this->assertCount(1, $statements);
        $this->assertSame('alter table "users" add "role" nvarchar(255) check ("role" in (N\'member\', N\'admin\')) not null', $statements[0]);
    }

    public function testAddingJson()
    {
        $blueprint = new Blueprint('users');
        $blueprint->json('foo');
        $statements = $blueprint->toSql($this->getConnection(), $this->getGrammar());

        $this->assertCount(1, $statements);
        $this->assertSame('alter table "users" add "foo" nvarchar(max) not null', $statements[0]);
    }

    public function testAddingJsonb()
    {
        $blueprint = new Blueprint('users');
        $blueprint->jsonb('foo');
        $statements = $blueprint->toSql($this->getConnection(), $this->getGrammar());

        $this->assertCount(1, $statements);
        $this->assertSame('alter table "users" add "foo" nvarchar(max) not null', $statements[0]);
    }

    public function testAddingDate()
    {
        $blueprint = new Blueprint('users');
        $blueprint->date('foo');
        $statements = $blueprint->toSql($this->getConnection(), $this->getGrammar());

        $this->assertCount(1, $statements);
        $this->assertSame('alter table "users" add "foo" date not null', $statements[0]);
    }

    public function testAddingYear()
    {
        $blueprint = new Blueprint('users');
        $blueprint->year('birth_year');
        $statements = $blueprint->toSql($this->getConnection(), $this->getGrammar());
        $this->assertCount(1, $statements);
        $this->assertSame('alter table "users" add "birth_year" int not null', $statements[0]);
    }

    public function testAddingDateTime()
    {
        $blueprint = new Blueprint('users');
        $blueprint->dateTime('created_at');
        $statements = $blueprint->toSql($this->getConnection(), $this->getGrammar());
        $this->assertCount(1, $statements);
        $this->assertSame('alter table "users" add "created_at" datetime not null', $statements[0]);
    }

    public function testAddingDateTimeWithPrecision()
    {
        $blueprint = new Blueprint('users');
        $blueprint->dateTime('created_at', 1);
        $statements = $blueprint->toSql($this->getConnection(), $this->getGrammar());
        $this->assertCount(1, $statements);
        $this->assertSame('alter table "users" add "created_at" datetime2(1) not null', $statements[0]);
    }

    public function testAddingDateTimeTz()
    {
        $blueprint = new Blueprint('users');
        $blueprint->dateTimeTz('foo');
        $statements = $blueprint->toSql($this->getConnection(), $this->getGrammar());
        $this->assertCount(1, $statements);
        $this->assertSame('alter table "users" add "foo" datetimeoffset not null', $statements[0]);
    }

    public function testAddingDateTimeTzWithPrecision()
    {
        $blueprint = new Blueprint('users');
        $blueprint->dateTimeTz('foo', 1);
        $statements = $blueprint->toSql($this->getConnection(), $this->getGrammar());
        $this->assertCount(1, $statements);
        $this->assertSame('alter table "users" add "foo" datetimeoffset(1) not null', $statements[0]);
    }

    public function testAddingTime()
    {
        $blueprint = new Blueprint('users');
        $blueprint->time('created_at');
        $statements = $blueprint->toSql($this->getConnection(), $this->getGrammar());
        $this->assertCount(1, $statements);
        $this->assertSame('alter table "users" add "created_at" time not null', $statements[0]);
    }

    public function testAddingTimeWithPrecision()
    {
        $blueprint = new Blueprint('users');
        $blueprint->time('created_at', 1);
        $statements = $blueprint->toSql($this->getConnection(), $this->getGrammar());
        $this->assertCount(1, $statements);
        $this->assertSame('alter table "users" add "created_at" time(1) not null', $statements[0]);
    }

    public function testAddingTimeTz()
    {
        $blueprint = new Blueprint('users');
        $blueprint->timeTz('created_at');
        $statements = $blueprint->toSql($this->getConnection(), $this->getGrammar());
        $this->assertCount(1, $statements);
        $this->assertSame('alter table "users" add "created_at" time not null', $statements[0]);
    }

    public function testAddingTimeTzWithPrecision()
    {
        $blueprint = new Blueprint('users');
        $blueprint->timeTz('created_at', 1);
        $statements = $blueprint->toSql($this->getConnection(), $this->getGrammar());
        $this->assertCount(1, $statements);
        $this->assertSame('alter table "users" add "created_at" time(1) not null', $statements[0]);
    }

    public function testAddingTimestamp()
    {
        $blueprint = new Blueprint('users');
        $blueprint->timestamp('created_at');
        $statements = $blueprint->toSql($this->getConnection(), $this->getGrammar());
        $this->assertCount(1, $statements);
        $this->assertSame('alter table "users" add "created_at" datetime not null', $statements[0]);
    }

    public function testAddingTimestampWithPrecision()
    {
        $blueprint = new Blueprint('users');
        $blueprint->timestamp('created_at', 1);
        $statements = $blueprint->toSql($this->getConnection(), $this->getGrammar());
        $this->assertCount(1, $statements);
        $this->assertSame('alter table "users" add "created_at" datetime2(1) not null', $statements[0]);
    }

    public function testAddingTimestampTz()
    {
        $blueprint = new Blueprint('users');
        $blueprint->timestampTz('created_at');
        $statements = $blueprint->toSql($this->getConnection(), $this->getGrammar());
        $this->assertCount(1, $statements);
        $this->assertSame('alter table "users" add "created_at" datetimeoffset not null', $statements[0]);
    }

    public function testAddingTimestampTzWithPrecision()
    {
        $blueprint = new Blueprint('users');
        $blueprint->timestampTz('created_at', 1);
        $statements = $blueprint->toSql($this->getConnection(), $this->getGrammar());
        $this->assertCount(1, $statements);
        $this->assertSame('alter table "users" add "created_at" datetimeoffset(1) not null', $statements[0]);
    }

    public function testAddingTimestamps()
    {
        $blueprint = new Blueprint('users');
        $blueprint->timestamps();
        $statements = $blueprint->toSql($this->getConnection(), $this->getGrammar());
        $this->assertCount(1, $statements);
        $this->assertSame('alter table "users" add "created_at" datetime null, "updated_at" datetime null', $statements[0]);
    }

    public function testAddingTimestampsTz()
    {
        $blueprint = new Blueprint('users');
        $blueprint->timestampsTz();
        $statements = $blueprint->toSql($this->getConnection(), $this->getGrammar());
        $this->assertCount(1, $statements);
        $this->assertSame('alter table "users" add "created_at" datetimeoffset null, "updated_at" datetimeoffset null', $statements[0]);
    }

    public function testAddingRememberToken()
    {
        $blueprint = new Blueprint('users');
        $blueprint->rememberToken();
        $statements = $blueprint->toSql($this->getConnection(), $this->getGrammar());

        $this->assertCount(1, $statements);
        $this->assertSame('alter table "users" add "remember_token" nvarchar(100) null', $statements[0]);
    }

    public function testAddingBinary()
    {
        $blueprint = new Blueprint('users');
        $blueprint->binary('foo');
        $statements = $blueprint->toSql($this->getConnection(), $this->getGrammar());

        $this->assertCount(1, $statements);
        $this->assertSame('alter table "users" add "foo" varbinary(max) not null', $statements[0]);
    }

    public function testAddingUuid()
    {
        $blueprint = new Blueprint('users');
        $blueprint->uuid('foo');
        $statements = $blueprint->toSql($this->getConnection(), $this->getGrammar());

        $this->assertCount(1, $statements);
        $this->assertSame('alter table "users" add "foo" uniqueidentifier not null', $statements[0]);
    }

    public function testAddingForeignUuid()
    {
        $blueprint = new Blueprint('users');
        $foreignId = $blueprint->foreignUuid('foo');
        $blueprint->foreignUuid('company_id')->constrained();
        $blueprint->foreignUuid('laravel_idea_id')->constrained();
        $blueprint->foreignUuid('team_id')->references('id')->on('teams');
        $blueprint->foreignUuid('team_column_id')->constrained('teams');

        $statements = $blueprint->toSql($this->getConnection(), $this->getGrammar());

        $this->assertInstanceOf(ForeignIdColumnDefinition::class, $foreignId);
        $this->assertSame([
            'alter table "users" add "foo" uniqueidentifier not null, "company_id" uniqueidentifier not null, "laravel_idea_id" uniqueidentifier not null, "team_id" uniqueidentifier not null, "team_column_id" uniqueidentifier not null',
            'alter table "users" add constraint "users_company_id_foreign" foreign key ("company_id") references "companies" ("id")',
            'alter table "users" add constraint "users_laravel_idea_id_foreign" foreign key ("laravel_idea_id") references "laravel_ideas" ("id")',
            'alter table "users" add constraint "users_team_id_foreign" foreign key ("team_id") references "teams" ("id")',
            'alter table "users" add constraint "users_team_column_id_foreign" foreign key ("team_column_id") references "teams" ("id")',
        ], $statements);
    }

    public function testAddingIpAddress()
    {
        $blueprint = new Blueprint('users');
        $blueprint->ipAddress('foo');
        $statements = $blueprint->toSql($this->getConnection(), $this->getGrammar());

        $this->assertCount(1, $statements);
        $this->assertSame('alter table "users" add "foo" nvarchar(45) not null', $statements[0]);
    }

    public function testAddingMacAddress()
    {
        $blueprint = new Blueprint('users');
        $blueprint->macAddress('foo');
        $statements = $blueprint->toSql($this->getConnection(), $this->getGrammar());

        $this->assertCount(1, $statements);
        $this->assertSame('alter table "users" add "foo" nvarchar(17) not null', $statements[0]);
    }

    public function testAddingGeometry()
    {
        $blueprint = new Blueprint('geo');
        $blueprint->geometry('coordinates');
        $statements = $blueprint->toSql($this->getConnection(), $this->getGrammar());

        $this->assertCount(1, $statements);
        $this->assertSame('alter table "geo" add "coordinates" geography not null', $statements[0]);
    }

    public function testAddingPoint()
    {
        $blueprint = new Blueprint('geo');
        $blueprint->point('coordinates');
        $statements = $blueprint->toSql($this->getConnection(), $this->getGrammar());

        $this->assertCount(1, $statements);
        $this->assertSame('alter table "geo" add "coordinates" geography not null', $statements[0]);
    }

    public function testAddingLineString()
    {
        $blueprint = new Blueprint('geo');
        $blueprint->linestring('coordinates');
        $statements = $blueprint->toSql($this->getConnection(), $this->getGrammar());

        $this->assertCount(1, $statements);
        $this->assertSame('alter table "geo" add "coordinates" geography not null', $statements[0]);
    }

    public function testAddingPolygon()
    {
        $blueprint = new Blueprint('geo');
        $blueprint->polygon('coordinates');
        $statements = $blueprint->toSql($this->getConnection(), $this->getGrammar());

        $this->assertCount(1, $statements);
        $this->assertSame('alter table "geo" add "coordinates" geography not null', $statements[0]);
    }

    public function testAddingGeometryCollection()
    {
        $blueprint = new Blueprint('geo');
        $blueprint->geometrycollection('coordinates');
        $statements = $blueprint->toSql($this->getConnection(), $this->getGrammar());

        $this->assertCount(1, $statements);
        $this->assertSame('alter table "geo" add "coordinates" geography not null', $statements[0]);
    }

    public function testAddingMultiPoint()
    {
        $blueprint = new Blueprint('geo');
        $blueprint->multipoint('coordinates');
        $statements = $blueprint->toSql($this->getConnection(), $this->getGrammar());

        $this->assertCount(1, $statements);
        $this->assertSame('alter table "geo" add "coordinates" geography not null', $statements[0]);
    }

    public function testAddingMultiLineString()
    {
        $blueprint = new Blueprint('geo');
        $blueprint->multilinestring('coordinates');
        $statements = $blueprint->toSql($this->getConnection(), $this->getGrammar());

        $this->assertCount(1, $statements);
        $this->assertSame('alter table "geo" add "coordinates" geography not null', $statements[0]);
    }

    public function testAddingMultiPolygon()
    {
        $blueprint = new Blueprint('geo');
        $blueprint->multipolygon('coordinates');
        $statements = $blueprint->toSql($this->getConnection(), $this->getGrammar());

        $this->assertCount(1, $statements);
        $this->assertSame('alter table "geo" add "coordinates" geography not null', $statements[0]);
    }

    public function testAddingGeneratedColumn()
    {
        $blueprint = new Blueprint('products');
        $blueprint->integer('price');
        $blueprint->computed('discounted_virtual', 'price - 5');
        $blueprint->computed('discounted_stored', 'price - 5')->persisted();
        $statements = $blueprint->toSql($this->getConnection(), $this->getGrammar());
        $this->assertCount(1, $statements);
        $this->assertSame('alter table "products" add "price" int not null, "discounted_virtual" as (price - 5), "discounted_stored" as (price - 5) persisted', $statements[0]);
    }

    public function testGrammarsAreMacroable()
    {
        // compileReplace macro.
        $this->getGrammar()::macro('compileReplace', function () {
            return true;
        });

        $c = $this->getGrammar()::compileReplace();

        $this->assertTrue($c);
    }

    public function testQuoteString()
    {
        $this->assertSame("N'中文測試'", $this->getGrammar()->quoteString('中文測試'));
    }

    public function testQuoteStringOnArray()
    {
        $this->assertSame("N'中文', N'測試'", $this->getGrammar()->quoteString(['中文', '測試']));
    }

    public function testCreateDatabase()
    {
        $connection = $this->getConnection();

        $statement = $this->getGrammar()->compileCreateDatabase('my_database_a', $connection);

        $this->assertSame(
            'create database "my_database_a"',
            $statement
        );

        $statement = $this->getGrammar()->compileCreateDatabase('my_database_b', $connection);

        $this->assertSame(
            'create database "my_database_b"',
            $statement
        );
    }

    public function testDropDatabaseIfExists()
    {
        $statement = $this->getGrammar()->compileDropDatabaseIfExists('my_database_a');

        $this->assertSame(
            'drop database if exists "my_database_a"',
            $statement
        );

        $statement = $this->getGrammar()->compileDropDatabaseIfExists('my_database_b');

        $this->assertSame(
            'drop database if exists "my_database_b"',
            $statement
        );
    }

    protected function getConnection()
    {
        return m::mock(Connection::class);
    }

    public function getGrammar()
    {
        return new SqlServerGrammar;
    }
}<|MERGE_RESOLUTION|>--- conflicted
+++ resolved
@@ -123,11 +123,7 @@
         $statements = $blueprint->toSql($this->getConnection(), $this->getGrammar());
 
         $this->assertCount(1, $statements);
-<<<<<<< HEAD
-        $this->assertSame("DECLARE @sql NVARCHAR(MAX) = '';SELECT @sql += 'ALTER TABLE [dbo].[foo] DROP CONSTRAINT ' + OBJECT_NAME([default_object_id]) + ';' FROM SYS.COLUMNS WHERE [object_id] = OBJECT_ID('[dbo].[foo]') AND [name] in ('bar') AND [default_object_id] <> 0;EXEC(@sql);alter table \"foo\" drop column \"bar\"", $statements[0]);
-=======
-        $this->assertEquals("DECLARE @sql NVARCHAR(MAX) = '';SELECT @sql += 'ALTER TABLE [dbo].[foo] DROP CONSTRAINT ' + OBJECT_NAME([default_object_id]) + ';' FROM sys.columns WHERE [object_id] = OBJECT_ID('[dbo].[foo]') AND [name] in ('bar') AND [default_object_id] <> 0;EXEC(@sql);alter table \"foo\" drop column \"bar\"", $statements[0]);
->>>>>>> 29f3df4d
+        $this->assertSame("DECLARE @sql NVARCHAR(MAX) = '';SELECT @sql += 'ALTER TABLE [dbo].[foo] DROP CONSTRAINT ' + OBJECT_NAME([default_object_id]) + ';' FROM sys.columns WHERE [object_id] = OBJECT_ID('[dbo].[foo]') AND [name] in ('bar') AND [default_object_id] <> 0;EXEC(@sql);alter table \"foo\" drop column \"bar\"", $statements[0]);
     }
 
     public function testDropPrimary()
