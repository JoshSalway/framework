--- conflicted
+++ resolved
@@ -363,17 +363,12 @@
     }
 }
 
-<<<<<<< HEAD
 class JobChainAddingPrependingJob implements ShouldQueue
-=======
-class JobChainingTestThrowJob implements ShouldQueue
->>>>>>> 4264f2ee
-{
-    use Dispatchable, InteractsWithQueue, Queueable;
-
-    public function handle()
-    {
-<<<<<<< HEAD
+{
+    use Dispatchable, InteractsWithQueue, Queueable;
+
+    public function handle()
+    {
         $this->prependToChain(new JobChainAddingAddedJob);
     }
 }
@@ -411,8 +406,15 @@
     public function handle()
     {
         static::$ranAt = now();
-=======
+    }
+}
+
+class JobChainingTestThrowJob implements ShouldQueue
+{
+    use Dispatchable, InteractsWithQueue, Queueable;
+
+    public function handle()
+    {
         throw new \Exception();
->>>>>>> 4264f2ee
     }
 }