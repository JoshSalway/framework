--- conflicted
+++ resolved
@@ -138,11 +138,8 @@
         "moontoast/math": "Required to use ordered UUIDs (^1.1).",
         "nyholm/psr7": "Required to use PSR-7 bridging features (^1.2).",
         "pda/pheanstalk": "Required to use the beanstalk queue driver (^4.0).",
-<<<<<<< HEAD
         "phpunit/phpunit": "Required to use assertions and run tests (^8.4|^9.0).",
-=======
         "predis/predis": "Required to use the predis connector (^1.1.2).",
->>>>>>> cb75c895
         "psr/http-message": "Required to allow Storage::put to accept a StreamInterface (^1.0).",
         "pusher/pusher-php-server": "Required to use the Pusher broadcast driver (^4.0).",
         "symfony/cache": "Required to PSR-6 cache bridge (^5.0).",
