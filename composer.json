{
    "name": "laravel/framework",
    "description": "The Laravel Framework.",
    "keywords": ["framework", "laravel"],
    "license": "MIT",
    "homepage": "https://laravel.com",
    "support": {
        "issues": "https://github.com/laravel/framework/issues",
        "source": "https://github.com/laravel/framework"
    },
    "authors": [
        {
            "name": "Taylor Otwell",
            "email": "taylor@laravel.com"
        }
    ],
    "require": {
        "php": "^7.3|^8.0",
        "ext-json": "*",
        "ext-mbstring": "*",
        "ext-openssl": "*",
        "doctrine/inflector": "^1.4|^2.0",
        "dragonmantank/cron-expression": "^3.0.2",
        "egulias/email-validator": "^2.1.10",
        "league/commonmark": "^1.3",
        "league/flysystem": "^1.1",
        "monolog/monolog": "^2.0",
        "nesbot/carbon": "^2.31",
        "opis/closure": "^3.6",
        "psr/container": "^1.0",
        "psr/simple-cache": "^1.0",
        "ramsey/uuid": "^4.0",
        "swiftmailer/swiftmailer": "^6.0",
        "symfony/console": "^5.2",
        "symfony/error-handler": "^5.2",
        "symfony/finder": "^5.2",
        "symfony/http-foundation": "^5.2",
        "symfony/http-kernel": "^5.2",
        "symfony/mime": "^5.2",
        "symfony/process": "^5.2",
        "symfony/routing": "^5.2",
        "symfony/var-dumper": "^5.2",
        "tijsverkoyen/css-to-inline-styles": "^2.2.2",
        "vlucas/phpdotenv": "^5.2",
        "voku/portable-ascii": "^1.4.8"
    },
    "replace": {
        "illuminate/auth": "self.version",
        "illuminate/broadcasting": "self.version",
        "illuminate/bus": "self.version",
        "illuminate/cache": "self.version",
        "illuminate/collections": "self.version",
        "illuminate/config": "self.version",
        "illuminate/console": "self.version",
        "illuminate/container": "self.version",
        "illuminate/contracts": "self.version",
        "illuminate/cookie": "self.version",
        "illuminate/database": "self.version",
        "illuminate/encryption": "self.version",
        "illuminate/events": "self.version",
        "illuminate/filesystem": "self.version",
        "illuminate/hashing": "self.version",
        "illuminate/http": "self.version",
        "illuminate/log": "self.version",
        "illuminate/macroable": "self.version",
        "illuminate/mail": "self.version",
        "illuminate/notifications": "self.version",
        "illuminate/pagination": "self.version",
        "illuminate/pipeline": "self.version",
        "illuminate/queue": "self.version",
        "illuminate/redis": "self.version",
        "illuminate/routing": "self.version",
        "illuminate/session": "self.version",
        "illuminate/support": "self.version",
        "illuminate/testing": "self.version",
        "illuminate/translation": "self.version",
        "illuminate/validation": "self.version",
        "illuminate/view": "self.version"
    },
    "require-dev": {
        "aws/aws-sdk-php": "^3.0",
        "doctrine/dbal": "^2.6",
        "filp/whoops": "^2.8",
        "guzzlehttp/guzzle": "^6.5.5|^7.0.1",
        "league/flysystem-cached-adapter": "^1.0",
        "mockery/mockery": "^1.4.2",
<<<<<<< HEAD
        "orchestra/testbench-core": "^7.0",
=======
        "orchestra/testbench-core": "^6.5",
>>>>>>> 4deee731
        "pda/pheanstalk": "^4.0",
        "phpunit/phpunit": "^9.4",
        "predis/predis": "^1.1.1",
        "symfony/cache": "^5.2"
    },
    "provide": {
        "psr/container-implementation": "1.0"
    },
    "conflict": {
        "tightenco/collect": "<5.5.33"
    },
    "autoload": {
        "files": [
            "src/Illuminate/Collections/helpers.php",
            "src/Illuminate/Events/functions.php",
            "src/Illuminate/Foundation/helpers.php",
            "src/Illuminate/Support/helpers.php"
        ],
        "psr-4": {
            "Illuminate\\": "src/Illuminate/",
            "Illuminate\\Support\\": ["src/Illuminate/Macroable/", "src/Illuminate/Collections/"]
        }
    },
    "autoload-dev": {
        "files": [
            "tests/Database/stubs/MigrationCreatorFakeMigration.php"
        ],
        "psr-4": {
            "Illuminate\\Tests\\": "tests/"
        }
    },
    "extra": {
        "branch-alias": {
            "dev-master": "9.x-dev"
        }
    },
    "suggest": {
        "ext-ftp": "Required to use the Flysystem FTP driver.",
        "ext-gd": "Required to use Illuminate\\Http\\Testing\\FileFactory::image().",
        "ext-memcached": "Required to use the memcache cache driver.",
        "ext-pcntl": "Required to use all features of the queue worker.",
        "ext-posix": "Required to use all features of the queue worker.",
        "ext-redis": "Required to use the Redis cache and queue drivers (^4.0|^5.0).",
        "aws/aws-sdk-php": "Required to use the SQS queue driver, DynamoDb failed job storage and SES mail driver (^3.0).",
        "doctrine/dbal": "Required to rename columns and drop SQLite columns (^2.6).",
        "filp/whoops": "Required for friendly error pages in development (^2.8).",
        "fakerphp/faker": "Required to use the eloquent factory builder (^1.9.1).",
        "guzzlehttp/guzzle": "Required to use the HTTP Client, Mailgun mail driver and the ping methods on schedules (^6.5.5|^7.0.1).",
        "laravel/tinker": "Required to use the tinker console command (^2.0).",
        "league/flysystem-aws-s3-v3": "Required to use the Flysystem S3 driver (^1.0).",
        "league/flysystem-cached-adapter": "Required to use the Flysystem cache (^1.0).",
        "league/flysystem-sftp": "Required to use the Flysystem SFTP driver (^1.0).",
        "mockery/mockery": "Required to use mocking (^1.4.2).",
        "nyholm/psr7": "Required to use PSR-7 bridging features (^1.2).",
        "pda/pheanstalk": "Required to use the beanstalk queue driver (^4.0).",
        "phpunit/phpunit": "Required to use assertions and run tests (^9.4).",
        "predis/predis": "Required to use the predis connector (^1.1.2).",
        "psr/http-message": "Required to allow Storage::put to accept a StreamInterface (^1.0).",
        "pusher/pusher-php-server": "Required to use the Pusher broadcast driver (^4.0).",
        "symfony/cache": "Required to PSR-6 cache bridge (^5.2).",
        "symfony/filesystem": "Required to enable support for relative symbolic links (^5.2).",
        "symfony/psr-http-message-bridge": "Required to use PSR-7 bridging features (^2.0).",
        "wildbit/swiftmailer-postmark": "Required to use Postmark mail driver (^3.0)."
    },
    "config": {
        "sort-packages": true
    },
    "minimum-stability": "dev",
    "prefer-stable": true
}<|MERGE_RESOLUTION|>--- conflicted
+++ resolved
@@ -84,11 +84,7 @@
         "guzzlehttp/guzzle": "^6.5.5|^7.0.1",
         "league/flysystem-cached-adapter": "^1.0",
         "mockery/mockery": "^1.4.2",
-<<<<<<< HEAD
         "orchestra/testbench-core": "^7.0",
-=======
-        "orchestra/testbench-core": "^6.5",
->>>>>>> 4deee731
         "pda/pheanstalk": "^4.0",
         "phpunit/phpunit": "^9.4",
         "predis/predis": "^1.1.1",
